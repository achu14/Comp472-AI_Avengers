from __future__ import annotations
import argparse
from ast import List
import copy
from datetime import datetime
from enum import Enum
from dataclasses import dataclass, field
from time import sleep
from typing import Tuple, Iterable, ClassVar, Union
import random
import requests
from collections import deque

# maximum and minimum values for our heuristic scores (usually represents an end of game condition)
MAX_HEURISTIC_SCORE = 2000000000
MIN_HEURISTIC_SCORE = -2000000000


class UnitType(Enum):
    """Every unit type."""
    AI = 0
    Tech = 1
    Virus = 2
    Program = 3
    Firewall = 4


class Player(Enum):
    """The 2 players."""
    Attacker = 0
    Defender = 1

    def next(self) -> Player:
        """The next (other) player."""
        if self is Player.Attacker:
            return Player.Defender
        else:
            return Player.Attacker


class GameType(Enum):
    AttackerVsDefender = 0
    AttackerVsComp = 1
    CompVsDefender = 2
    CompVsComp = 3


##############################################################################################################

@dataclass(slots=True)
class Unit:
    player: Player = Player.Attacker
    type: UnitType = UnitType.Program
    health: int = 9
    # class variable: damage table for units (based on the unit type constants in order)
    damage_table: ClassVar[list[list[int]]] = [
        [3, 3, 3, 3, 1],  # AI
        [1, 1, 6, 1, 1],  # Tech
        [9, 6, 1, 6, 1],  # Virus
        [3, 3, 3, 3, 1],  # Program
        [1, 1, 1, 1, 1],  # Firewall
    ]
    # class variable: repair table for units (based on the unit type constants in order)
    repair_table: ClassVar[list[list[int]]] = [
        [0, 1, 1, 0, 0],  # AI
        [3, 0, 0, 3, 3],  # Tech
        [0, 0, 0, 0, 0],  # Virus
        [0, 0, 0, 0, 0],  # Program
        [0, 0, 0, 0, 0],  # Firewall
    ]

    def is_alive(self) -> bool:
        """Are we alive ?"""
        return self.health > 0

    def mod_health(self, health_delta: int):
        """Modify this unit's health by delta amount."""
        self.health += health_delta
        if self.health < 0:
            self.health = 0
        elif self.health > 9:
            self.health = 9

    def to_string(self) -> str:
        """Text representation of this unit."""
        p = self.player.name.lower()[0]
        t = self.type.name.upper()[0]
        return f"{p}{t}{self.health}"

    def __str__(self) -> str:
        """Text representation of this unit."""
        return self.to_string()

    def damage_amount(self, target: Unit) -> int:
        """How much can this unit damage another unit."""
        amount = self.damage_table[self.type.value][target.type.value]
        if target.health - amount < 0:
            return target.health
        return amount

    def repair_amount(self, target: Unit) -> int:
        """How much can this unit repair another unit."""
        amount = self.repair_table[self.type.value][target.type.value]
        if target.health + amount > 9:
            return 9 - target.health
        return amount


##############################################################################################################

@dataclass(slots=True)
class Coord:
    """Representation of a game cell coordinate (row, col)."""
    row: int = 0
    col: int = 0

    def col_string(self) -> str:
        """Text representation of this Coord's column."""
        coord_char = '?'
        if self.col < 16:
            coord_char = "0123456789abcdef"[self.col]
        return str(coord_char)

    def row_string(self) -> str:
        """Text representation of this Coord's row."""
        coord_char = '?'
        if self.row < 26:
            coord_char = "ABCDEFGHIJKLMNOPQRSTUVWXYZ"[self.row]
        return str(coord_char)

    def to_string(self) -> str:
        """Text representation of this Coord."""
        return self.row_string() + self.col_string()

    def __str__(self) -> str:
        """Text representation of this Coord."""
        return self.to_string()

    def clone(self) -> Coord:
        """Clone a Coord."""
        return copy.copy(self)

    def iter_range(self, dist: int) -> Iterable[Coord]:
        """Iterates over Coords inside a rectangle centered on our Coord."""
        for row in range(self.row - dist, self.row + 1 + dist):
            for col in range(self.col - dist, self.col + 1 + dist):
                yield Coord(row, col)

    def iter_adjacent(self) -> Iterable[Coord]:
        """Iterates over adjacent Coords."""
        yield Coord(self.row - 1, self.col)
        yield Coord(self.row, self.col - 1)
        yield Coord(self.row + 1, self.col)
        yield Coord(self.row, self.col + 1)

    @classmethod
    def from_string(cls, s: str) -> Coord | None:
        """Create a Coord from a string. ex: D2."""
        s = s.strip()
        for sep in " ,.:;-_":
            s = s.replace(sep, "")
        if (len(s) == 2):
            coord = Coord()
            coord.row = "ABCDEFGHIJKLMNOPQRSTUVWXYZ".find(s[0:1].upper())
            coord.col = "0123456789abcdef".find(s[1:2].lower())
            return coord
        else:
            return None


##############################################################################################################

@dataclass(slots=True)
class CoordPair:
    """Representation of a game move or a rectangular area via 2 Coords."""
    src: Coord = field(default_factory=Coord)
    dst: Coord = field(default_factory=Coord)

    def to_string(self) -> str:
        """Text representation of a CoordPair."""
        return self.src.to_string() + " " + self.dst.to_string()

    def __str__(self) -> str:
        """Text representation of a CoordPair."""
        return self.to_string()

    def clone(self) -> CoordPair:
        """Clones a CoordPair."""
        return copy.copy(self)

    def iter_rectangle(self) -> Iterable[Coord]:
        """Iterates over cells of a rectangular area."""
        for row in range(self.src.row, self.dst.row + 1):
            for col in range(self.src.col, self.dst.col + 1):
                yield Coord(row, col)

    @classmethod
    def from_quad(cls, row0: int, col0: int, row1: int, col1: int) -> CoordPair:
        """Create a CoordPair from 4 integers."""
        return CoordPair(Coord(row0, col0), Coord(row1, col1))

    @classmethod
    def from_dim(cls, dim: int) -> CoordPair:
        """Create a CoordPair based on a dim-sized rectangle."""
        return CoordPair(Coord(0, 0), Coord(dim - 1, dim - 1))

    @classmethod
    def from_string(cls, s: str) -> CoordPair | None:
        """Create a CoordPair from a string. ex: A3 B2"""
        s = s.strip()
        for sep in " ,.:;-_":
            s = s.replace(sep, "")
        if (len(s) == 4):
            coords = CoordPair()
            coords.src.row = "ABCDEFGHIJKLMNOPQRSTUVWXYZ".find(s[0:1].upper())
            coords.src.col = "0123456789abcdef".find(s[1:2].lower())
            coords.dst.row = "ABCDEFGHIJKLMNOPQRSTUVWXYZ".find(s[2:3].upper())
            coords.dst.col = "0123456789abcdef".find(s[3:4].lower())
            return coords
        else:
            return None


##############################################################################################################

@dataclass(slots=True)
class Options:
    """Representation of the game options."""
    dim: int = 5
    max_depth: int | None = 3
    min_depth: int | None = 2
    max_time: float | None = 5.0
    game_type: GameType = GameType.AttackerVsDefender
    game_type: GameType = GameType.AttackerVsComp
    game_type: GameType = GameType.CompVsDefender
    game_type: GameType = GameType.CompVsComp
    alpha_beta: bool = True
    max_turns: int | None = 2
    randomize_moves: bool = True
    broker: str | None = None
    disable_alpha_beta: bool = False
<<<<<<< HEAD
    heuristic: int | None = 0
=======
    heuristic: int | None = 1
>>>>>>> 3bd0a156


##############################################################################################################

@dataclass(slots=True)
class Stats:
    """Representation of the global game statistics."""
    evaluations_per_depth: dict[int, int] = field(default_factory=dict)
    total_seconds: float = 0.0
    node_count: int = 0
    children_sum: int = 0
<<<<<<< HEAD

=======
>>>>>>> 3bd0a156


##############################################################################################################

@dataclass(slots=True)
class Game:
    """Representation of the game state."""
    debug: bool = False
    board: list[list[Unit | None]] = field(default_factory=list)
    next_player: Player = Player.Attacker
    turns_played: int = 0
    options: Options = field(default_factory=Options)
    stats: Stats = field(default_factory=Stats)
    _attacker_has_ai: bool = True
    _defender_has_ai: bool = True
    game_trace: List[str] = field(default_factory=list)  # New attribute to store game events

    def __post_init__(self):
        """Automatically called after class init to set up the default board state."""
        dim = self.options.dim
        self.board = [[None for _ in range(dim)] for _ in range(dim)]
        md = dim - 1
        self.set(Coord(0, 0), Unit(player=Player.Defender, type=UnitType.AI))
        self.set(Coord(1, 0), Unit(player=Player.Defender, type=UnitType.Tech))
        self.set(Coord(0, 1), Unit(player=Player.Defender, type=UnitType.Tech))
        self.set(Coord(2, 0), Unit(player=Player.Defender, type=UnitType.Firewall))
        self.set(Coord(0, 2), Unit(player=Player.Defender, type=UnitType.Firewall))
        self.set(Coord(1, 1), Unit(player=Player.Defender, type=UnitType.Program))
        self.set(Coord(md, md), Unit(player=Player.Attacker, type=UnitType.AI))
        self.set(Coord(md - 1, md), Unit(player=Player.Attacker, type=UnitType.Virus))
        self.set(Coord(md, md - 1), Unit(player=Player.Attacker, type=UnitType.Virus))
        self.set(Coord(md - 2, md), Unit(player=Player.Attacker, type=UnitType.Program))
        self.set(Coord(md, md - 2), Unit(player=Player.Attacker, type=UnitType.Program))
        self.set(Coord(md - 1, md - 1), Unit(player=Player.Attacker, type=UnitType.Firewall))

        # Record the initial game parameters and board configuration
        self.game_trace.append(
            f"timeout: {self.options.max_time} seconds")
        self.game_trace.append(f"max number of turns: {self.options.max_turns}")
        self.game_trace.append(f"alpha-beta: {'on' if self.options.alpha_beta else 'off'}")
        self.game_trace.append(
<<<<<<< HEAD
            f"player 1: {self.game_player_one_type()} & player 2: {self.game_player_two_type()}")
=======
            f"Attacker: {self.game_player_one_type()} & Defender: {self.game_player_two_type()}")
>>>>>>> 3bd0a156
        self.game_trace.append("Initial board configuration:")
        self.game_trace.append(self.to_string())

    def game_player_one_type(self) -> str:
        """Returns the type of player one."""
        return "Human" if self.options.game_type == GameType.AttackerVsDefender or self.options.game_type == GameType.AttackerVsComp else "Computer"
<<<<<<< HEAD
    
=======

>>>>>>> 3bd0a156
    def game_player_two_type(self) -> str:
        """Returns the type of player two."""
        return "Human" if self.options.game_type == GameType.AttackerVsDefender or self.options.game_type == GameType.CompVsDefender else "Computer"

    def clone(self) -> Game:
        """Make a new copy of a game for minimax recursion.

        Shallow copy of everything except the board (options and stats are shared).
        """
        new = copy.deepcopy(self)
        new.stats = copy.deepcopy(self.stats)
        new.board = copy.deepcopy(self.board)
        return new

    def is_empty(self, coord: Coord) -> bool:
        """Check if contents of a board cell of the game at Coord is empty (must be valid coord)."""
        return self.board[coord.row][coord.col] is None

    def get(self, coord: Coord) -> Unit | None:
        """Get contents of a board cell of the game at Coord."""
        if self.is_valid_coord(coord):
            return self.board[coord.row][coord.col]
        else:
            return None

    def set(self, coord: Coord, unit: Unit | None):
        """Set contents of a board cell of the game at Coord."""
        if self.is_valid_coord(coord):
            self.board[coord.row][coord.col] = unit

    def remove_dead(self, coord: Coord):
        """Remove unit at Coord if dead."""
        unit = self.get(coord)
        if unit is not None and not unit.is_alive():
            self.set(coord, None)
            if unit.type == UnitType.AI:
                if unit.player == Player.Attacker:
                    self._attacker_has_ai = False
                else:
                    self._defender_has_ai = False

    def mod_health(self, coord: Coord, health_delta: int):
        """Modify health of unit at Coord (positive or negative delta)."""
        target = self.get(coord)
        if target is not None:
            target.mod_health(health_delta)
            self.remove_dead(coord)

    def is_valid_move(self, mv: CoordPair) -> bool:
        dst = mv.dst
        src = mv.src
        # If coords are out of bound, move is not valid
        if not self.is_valid_coord(src) or not self.is_valid_coord(dst):
            return False

        unit = self.get(src)
        # If there is no friendly unit on the source square, move is not valid
        if unit is None or unit.player != self.next_player:
            return False

        if self.is_self_destruct_move(src, dst):
            return True

        isValid = (
                self.is_dst_valid_square(unit, src, dst) and  # Is the destination square a valid square to move to
                self.is_moving_unit_allowed_to_move(unit, src,
                                                    dst) and  # Is the unit allowed to move to the destination square
                self.can_dst_unit_be_targeted(unit, dst)  # Can the unit on the destination square be targeted
        )

        if not isValid:
            self.log(f"Move is not valid: {mv.to_string()}")

        return isValid
    
    def is_self_destruct_move(self, src: Coord, dst: Coord) -> bool:
        return src.row == dst.row and src.col == dst.col

<<<<<<< HEAD
=======
    def is_self_destruct_move(self, src: Coord, dst: Coord) -> bool:
        return src.row == dst.row and src.col == dst.col

>>>>>>> 3bd0a156
    def is_dst_valid_square(self, unit: Unit, src: Coord, dst: Coord) -> bool:
        if self.is_unit_tech_or_virus(unit):  # Virus and tech can move in all directions
            sameCol = (src.col == dst.col);
            sameRow = (src.row == dst.row);
<<<<<<< HEAD
           
=======

>>>>>>> 3bd0a156
            oneSquareUp = src.row == dst.row + 1 and sameCol;
            oneSquareDown = (src.row + 1 == dst.row) and sameCol;
            oneSquareLeft = (dst.col == src.col + 1) and sameRow;
            oneSquareRight = (src.col == dst.col + 1) and sameRow;

            up = oneSquareUp and sameCol
            down = oneSquareDown and sameCol
            left = oneSquareLeft and sameRow
            right = oneSquareRight and sameRow

            return up or down or left or right

        player = unit.player
        if player == Player.Attacker:

            # If source is an attacker, then it can only move up or left
            if (src.row == dst.row + 1 and src.col == dst.col) or \
                    (src.col == dst.col + 1 and src.row == dst.row):
                return True
            return False
        else:
            # If source is a defender, then it can only move down or right
            if (src.row + 1 == dst.row and src.col == dst.col) or \
                    (dst.col == src.col + 1 and src.row == dst.row):
                return True
        return False

    def is_moving_unit_allowed_to_move(self, unit: Unit, src: Coord, dst: Coord) -> bool:
        if self.is_unit_tech_or_virus(unit):  # Tech or virus can't be engaged in combat
            return True

        dst_unit = self.get(dst)
        if dst_unit is not None:
            return True  # If there's a unit on the destination square, can target
        adjacent_units: List[Union[Unit, None]] = self.get_adjacent_units(src, dst)

        for au in adjacent_units:
            if au is not None and au.player != unit.player:
                return False

        return True

    def can_dst_unit_be_targeted(self, unit: Unit, dst: Coord) -> bool:

        target_unit: Unit = self.board[dst.row][dst.col]
        if target_unit is None:
            return True  # No unit, no repair, move is valid

        if unit.player != target_unit.player:
            return True  # can always attack if target unit is opponent
        if target_unit.health == 9:  # max health doesn't allow repairing
            return False

        return unit.repair_amount(target_unit) > 0  # Move is valid if unit is allowed to repair target

    def is_unit_tech_or_virus(self, unit: Unit) -> bool:
        return unit.type == UnitType.Virus or unit.type == UnitType.Tech

    def get_adjacent_units(self, src: Coord, dst: Coord) -> List(Unit | None):
        topCoord = Coord(src.row - 1, src.col)
        bottomCoord = Coord(src.row + 1, src.col)
        rightCoord = Coord(src.row, src.col + 1)
        leftCoord = Coord(src.row, src.col - 1)

        top = self.board[src.row - 1][src.col] if self.is_valid_coord(topCoord) and topCoord != dst else None
        bottom = self.board[src.row + 1][src.col] if self.is_valid_coord(bottomCoord) and bottomCoord != dst else None
        right = self.board[src.row][src.col + 1] if self.is_valid_coord(rightCoord) and rightCoord != dst else None
        left = self.board[src.row][src.col - 1] if self.is_valid_coord(leftCoord) and leftCoord != dst else None

        return [left, right, bottom, top]

    def apply_self_destruct_damage(self, coords):
        # Get the self-destruct damage from the moving unit
        moving_unit = self.get(coords.src)
        self_destruct_damage = moving_unit.health

        # Get the coordinates for all the pieces surrounding the moving unit
        x, y = coords.src.row, coords.src.col
        adjacent_coords = [
            (x - 1, y), (x + 1, y), (x, y - 1), (x, y + 1),
            (x - 1, y - 1), (x - 1, y + 1), (x + 1, y - 1), (x + 1, y + 1)
        ]

        # Reduce the health of surrounding units by 2
        for i, j in adjacent_coords:
            if self.is_valid_coord(Coord(i, j)):
                target_unit = self.board[i][j]
                if target_unit:
                    target_unit.mod_health(-2)
                    if not target_unit.is_alive():
                        self.set(Coord(i, j), None)

        # Remove the self-destructing unit from the board
        moving_unit.mod_health(-moving_unit.health)
        self.remove_dead(coords.src)

    def perform_move(self, coords: CoordPair) -> Tuple[bool, str]:
        ...
        if self.is_valid_move(coords):
            self.game_trace.append(f"")
            self.game_trace.append(f"turn #{self.turns_played + 1}")
            self.game_trace.append(f"{self.next_player.name}")
            self.game_trace.append(f"move from {coords.src.to_string()} to {coords.dst.to_string()}")

            moving_unit = self.get(coords.src)
            target_unit = self.get(coords.dst)

            self.log(f"Moving unit: {moving_unit}")  # Debug print
            self.log(f"Target unit: {target_unit}")  # Debug print

            # If the source and destination are the same (self-destruct)
            if coords.src == coords.dst:
                self.apply_self_destruct_damage(coords)
            # If there's a unit at the destination
            elif target_unit:
                # If it's an opponent's unit, apply damage to both units
                if target_unit.player != moving_unit.player:
                    damage = moving_unit.damage_amount(target_unit)

                    self.log(f"Calculated damage: {damage}")  # Debug print

                    # Reduce health of the target unit
                    self.log(f"Target unit health before: {target_unit.health}")  # Debug print
                    self.mod_health(coords.dst, -damage)
                    self.log(f"Target unit health after: {target_unit.health}")  # Debug print

                    # Reduce health of the attacking unit
                    self.log(f"Moving unit health before: {moving_unit.health}")  # Debug print
                    self.mod_health(coords.src, -damage)
                    self.log(f"Moving unit health after: {moving_unit.health}")  # Debug print

                # If it's a friendly unit, repair if move is valid
                else:
                    repair = moving_unit.repair_amount(target_unit)
                    self.log(f"Repair amount: " + str(repair))  # Debug print
                    self.log(f"Target unit health before: {target_unit.health}")  # Debug print
                    self.mod_health(coords.dst, +repair)
                    self.log(f"Target unit health after: {target_unit.health}")  # Debug print

            else:
                # Move the unit to the destination if the target unit is
                # not alive or if there's no unit at the destination
                self.set(coords.dst, moving_unit)
                self.set(coords.src, None)

                self.game_trace.append(self.to_string())
            return True, ""
        return False, "invalid move"

    def next_turn(self):
        """Transitions game to the next turn."""
        self.next_player = self.next_player.next()
        self.turns_played += 1

    def to_string(self) -> str:
        """Pretty text representation of the game."""
        dim = self.options.dim
        output = ""
        output += f"Next player: {self.next_player.name}\n"
        output += f"Turns played: {self.turns_played}\n"
        coord = Coord()
        output += "\n   "
        for col in range(dim):
            coord.col = col
            label = coord.col_string()
            output += f"{label:^3} "
        output += "\n"
        for row in range(dim):
            coord.row = row
            label = coord.row_string()
            output += f"{label}: "
            for col in range(dim):
                coord.col = col
                unit = self.get(coord)
                if unit is None:
                    output += " .  "
                else:
                    output += f"{str(unit):^3} "
            output += "\n"
        return output

    def __str__(self) -> str:
        """Default string representation of a game."""
        return self.to_string()

    def is_valid_coord(self, coord: Coord) -> bool:
        """Check if a Coord is valid within out board dimensions."""
        dim = self.options.dim
        if coord.row < 0 or coord.row >= dim or coord.col < 0 or coord.col >= dim:
            return False
        return True

    def read_move(self) -> CoordPair:
        """Read a move from keyboard and return as a CoordPair."""
        while True:
            s = input(F'Player {self.next_player.name}, enter your move: ')
            coords = CoordPair.from_string(s)
            if coords is not None and self.is_valid_coord(coords.src) and self.is_valid_coord(coords.dst):
                return coords
            else:
                self.log('Invalid coordinates! Try again.')

    def human_turn(self):
        """Human player plays a move (or get via broker)."""
        if self.options.broker is not None:
            self.log("Getting next move with auto-retry from game broker...")
            while True:
                mv = self.get_move_from_broker()
                if mv is not None:
                    (success, result) = self.perform_move(mv)
                    self.log(f"Broker {self.next_player.name}: ")
                    self.log(result)
                    if success:
                        self.next_turn()
                        break
                sleep(0.1)
        else:
            while True:
                mv = self.read_move()
                (success, result) = self.perform_move(mv)
                if success:
                    self.log(f"Player {self.next_player.name}: ")
                    self.log(result)
                    self.next_turn()
                    break
                else:
                    self.log("The move is not valid! Try again.")

    def computer_turn(self) -> CoordPair | None:
        """Computer plays a move."""
        mv = self.suggest_move()
        if mv is not None:
            (success, result) = self.perform_move(mv)
            if success:
                self.log(f"Computer {self.next_player.name}: ")
                self.log(result)
                self.next_turn()
        return mv

    def player_units(self, player: Player) -> Iterable[Tuple[Coord, Unit]]:
        """Iterates over all units belonging to a player."""
        for coord in CoordPair.from_dim(self.options.dim).iter_rectangle():
            unit = self.get(coord)
            if unit is not None and unit.player == player:
                yield (coord, unit)

    def is_finished(self) -> bool:
        # Game ends if 100 moves have been played or if any AI is destroyed
        if self.turns_played >= self.options.max_turns:
<<<<<<< HEAD
            self.log("Max number of turns (100) has passed")
        return self.turns_played >= 100 or not self._attacker_has_ai or not self._defender_has_ai
    
=======
            self.log(f"Max number of turns ({self.options.max_turns}) has passed")
        return self.turns_played >= self.options.max_turns or not self._attacker_has_ai or not self._defender_has_ai

>>>>>>> 3bd0a156
    def write_game_trace_to_file(self, filename: str):
        with open(filename, 'w') as file:
            for line in self.game_trace:
                file.write(line + "\n")

    def has_winner(self) -> Player | None:
        """Determines if there's a winner and returns the winner."""
        # If the game hasn't reached its end conditions yet, return None
        if not self.is_finished():
            return None

        # Check if the attacker's AI is destroyed
        if not self._attacker_has_ai:
            self.game_trace.append(f"{Player.Defender.name} wins in {self.turns_played} turns")
            self.game_trace.append(f"")
            self.game_trace.append("Final board configuration:")
            self.game_trace.append(self.to_string())
            return Player.Defender
        # Check if the defender's AI is destroyed
        elif not self._defender_has_ai:
            self.game_trace.append(f"{Player.Attacker.name} wins in {self.turns_played} turns")
            self.game_trace.append(f"")
            self.game_trace.append("Final board configuration:")
            self.game_trace.append(self.to_string())
            return Player.Attacker
        # If neither AI is destroyed and 10 turns have been played, the defender wins
        else:
<<<<<<< HEAD
            self.game_trace.append(f"{Player.Defender.name} wins because max turns ({self.options.max_turns}) have passed")
=======
            self.game_trace.append(
                f"{Player.Defender.name} wins because max turns ({self.options.max_turns}) have passed")
>>>>>>> 3bd0a156
            self.game_trace.append(f"")
            self.game_trace.append("Final board configuration:")
            self.game_trace.append(self.to_string())
            return Player.Defender

    def move_candidates(self) -> Iterable[CoordPair]:
        """Generate valid move candidates for the next player."""
        move = CoordPair()

        player_units = self.player_units(self.next_player);
        for (src, _) in player_units:
            move.src = src
            for dst in src.iter_adjacent():
                move.dst = dst
                if self.is_valid_move(move):
                    yield move.clone()
            move.dst = src
            yield move.clone()

    def random_move(self, no_self_destruct: bool = False) -> Tuple[int, CoordPair | None, float]:
        """Returns a random move."""
        move_candidates = list(self.move_candidates())
        if no_self_destruct:
            move_candidates = [move for move in move_candidates if move.src != move.dst]
        random.shuffle(move_candidates)
        if len(move_candidates) > 0:
            return (0, move_candidates[0], 1)
        else:
            return (0, None, 0)

    def suggest_move(self) -> CoordPair | None:
        """Suggest the next move using minimax alpha beta."""
        start_time = datetime.now()
        move = self.get_best_move()
        elapsed_seconds = (datetime.now() - start_time).total_seconds()
        self.stats.total_seconds += elapsed_seconds
        total_evals = sum(self.stats.evaluations_per_depth.values())

        if self.stats.total_seconds > 0:
            self.game_trace.append(f"Cumulative evals: {total_evals}")
            self.game_trace.append(f"Cumulative evals per depth: ")
            for k in sorted(self.stats.evaluations_per_depth.keys()):
                self.game_trace.append(f"{k}:{self.stats.evaluations_per_depth[k]} ")
            self.game_trace.append(f"Cumulative evals % by depth: ")
            for k in sorted(self.stats.evaluations_per_depth.keys()):
<<<<<<< HEAD
                percentage_per_depth = self.stats.evaluations_per_depth[k]/total_evals * 100
=======
                percentage_per_depth = self.stats.evaluations_per_depth[k] / total_evals * 100
>>>>>>> 3bd0a156
                self.game_trace.append(f"{k}:{percentage_per_depth}% ")
        self.game_trace.append(f"Elapsed time: {elapsed_seconds:0.1f}s")
        return move
    
    def get_best_move(self) -> CoordPair | None:
        """
        Suggests the next move using minimax alpha-beta pruning.
        Returns the best move as a CoordPair object, or None if no valid moves are available.
        """
        start_time = datetime.now()
        isMaximizingPlayer = self.next_player == Player.Attacker
        isMinimizingPlayer = not isMaximizingPlayer
        best_move = None
        best_score = MIN_HEURISTIC_SCORE if isMaximizingPlayer else MAX_HEURISTIC_SCORE
       
        children_sum = 0
        self.stats.node_count += 1
        for move in self.move_candidates():
            children_sum += 1
            new_state = self.clone()
            new_state.perform_move(move)
            score = self.minimax(new_state, self.options.max_depth, isMinimizingPlayer, MIN_HEURISTIC_SCORE, MAX_HEURISTIC_SCORE, start_time)
            if isMaximizingPlayer and score > best_score:
                best_score = score
                best_move = move
            elif not isMaximizingPlayer and score < best_score:
                best_score = score
                best_move = move
        self.stats.children_sum += children_sum
        elapsed_seconds = (datetime.now() - start_time).total_seconds()
        self.game_trace.append(f"time it took to find the best move: {elapsed_seconds} seconds")
        self.game_trace.append(f"heuristic score: {best_score}")
        self.game_trace.append(f"average branching factor: {self.stats.children_sum/self.stats.node_count}")

        return best_move
    
    def get_heuristic_value(self) -> int:
            """
            Returns the heuristic value of the current game state based on the selected heuristic option.
            """
            if self.options.heuristic == 0:
                return self.heuristic_e0()
            elif self.options.heuristic == 1:
                return self.heuristic_e1()
            elif self.options.heuristic == 2:
                return self.heuristic_e2()
            else:
                raise ValueError(f"Invalid heuristic option: {self.options.heuristic}")

    def minimax(self, state : Game, depth : int, maximizing_player : bool, alpha : int, beta : int, time : datetime):
        """
        Implementation of the minimax algorithm with alpha-beta pruning.

        Args:
            state (Game): The current game state.
            depth (int): The current depth of the search tree.
            maximizing_player (bool): True if the current player is the attacker, False otherwise.
            alpha (int): The alpha value for alpha-beta pruning.
            beta (int): The beta value for alpha-beta pruning.
            time (datetime): The start time of the search.

        Returns:
            int: The heuristic value of the best move found by the algorithm.
        """
        elapsed_seconds = (datetime.now() - time).total_seconds()
        if elapsed_seconds >= self.options.max_time - 0.2:
            currentDepth = self.options.max_depth - (depth)
            self.stats.evaluations_per_depth[currentDepth] = self.stats.evaluations_per_depth[currentDepth] + 1 if currentDepth in self.stats.evaluations_per_depth else 1
            return self.get_heuristic_value()

        if depth == 0 or state.is_finished():
            currentDepth = self.options.max_depth - (depth)
            self.stats.evaluations_per_depth[currentDepth] = self.stats.evaluations_per_depth[currentDepth] + 1 if currentDepth in self.stats.evaluations_per_depth else 1
            return state.get_heuristic_value()
       
        playerTurn = Player.Attacker if maximizing_player else Player.Defender

        if maximizing_player:
            best_value = MIN_HEURISTIC_SCORE
            self.stats.node_count += 1
            children_sum = 0

            for move in state.move_candidates():
                children_sum
                new_state = state.clone()
                new_state.next_player = playerTurn
                new_state.perform_move(move)
                value = self.minimax(new_state, depth - 1, False, alpha, beta, time)
                currentDepth = self.options.max_depth - (depth)
                self.stats.evaluations_per_depth[currentDepth] = self.stats.evaluations_per_depth[currentDepth] + 1 if currentDepth in self.stats.evaluations_per_depth else 1
                best_value = max(best_value, value)
                if not self.options.disable_alpha_beta:
                    alpha = max(alpha, best_value)
                    if beta <= alpha:
                        break  # Alpha-beta pruning
            self.stats.children_sum += children_sum
            return best_value
        else:
            best_value = MAX_HEURISTIC_SCORE
            self.stats.node_count += 1
            children_sum = 0

            for move in  state.move_candidates():
                children_sum += 1
                new_state = state.clone()
                new_state.next_player = playerTurn
                new_state.perform_move(move)
                value = self.minimax(new_state, depth - 1, True, alpha, beta, time)
                currentDepth = self.options.max_depth - (depth)
                self.stats.evaluations_per_depth[currentDepth] = self.stats.evaluations_per_depth[currentDepth] + 1 if currentDepth in self.stats.evaluations_per_depth else 1
                best_value = min(best_value, value)
                if not self.options.disable_alpha_beta:
                    beta = min(beta, best_value)
                    if beta <= alpha:
                        break  # Alpha-beta pruning
            self.stats.children_sum += children_sum
            return best_value
        
    def heuristic_e0(self):
        """Calculates the heuristic value for e0.

        The heuristic value for e0 is calculated as follows:
        e0 = (3VP1 + 3TP1 + 3FP1 + 3PP1 + 9999AIP1) − (3VP2 + 3TP2 + 3FP2 + 3PP2 + 9999AIP2)

        where VP is the value of a Program, TP is the value of a Tech, FP is the value of a Firewall,
        PP is the value of a Virus, and AI is the value of an AI. The weights for each unit type are
        defined in the unit_weights dictionary.

        Returns:
            The heuristic value for e0 as an integer.
        """
        # Weights for each unit type
        unit_weights = {
            "Program": 3,
            "Firewall": 3,
            "Tech": 3,
            "Virus": 3,
            "AI": 9999
        }

        # Initialize player scores
        p1_score = 0
        p2_score = 0

        # Extract units from the board and put them in units list
        units = [cell for row in self.board for cell in row if cell is not None]

        # Calculate scores based on unit types and weights
        for unit in units:
            weight = unit_weights[unit.type.name]
            if unit.player == Player.Attacker:  # Attacker represents player 1 (P1)
                p1_score += weight
            else:  # Defender represents player 2 (P2)
                p2_score += weight

        # The heuristic value for e0
        e0 = p1_score - p2_score

        return e0
    
    def heuristic_e1(self):
        """ Calculates the heuristic value for e1. """
        # weights for our heuristic components
        w1, w2, w3, w4, w5 = 1000, 3, -5, 20, 99999999999999

        # Unit-specific weights for board control factor
        unit_weights = {
            "Program": 1,
            "Firewall": 1,
            "Tech": 3,
            "Virus": 3,
            "AI": 100
        }

        player = self.next_player

        # Extract units and their positions from the board
        units_with_positions = [(cell, (x, y)) for x, row in enumerate(self.board) for y, cell in enumerate(row) if
                                cell is not None]

        # Get the health and position of our AI and the opponent's AI
        our_ai = next((unit for unit in units_with_positions if unit[0].type == "AI" and unit[0].player == player),
                      None)
        opponent_ai = next((unit for unit in units_with_positions if unit[0].type == "AI" and unit[0].player != player),
                           None)

        our_ai_health = our_ai[0].health if our_ai else 0
        opponent_ai_health = opponent_ai[0].health if opponent_ai else 0
        our_ai_position = our_ai[1] if our_ai else None
        opponent_ai_position = opponent_ai[1] if opponent_ai else None

        # [w1] AI Health Factor
        # Shows the difference in health between current player's AI and the opponent's AI.
        h_ai = our_ai_health - opponent_ai_health

        # [w2] Board Control Factor with adjusted unit weights
        # Evaluates the overall strength and presence of current player's units versus the opponent's on the board.
        our_units_value = sum(
            unit_weights[unit.type.name] * unit.health for unit, _ in units_with_positions if unit.player == player)
        opponent_units_value = sum(
            unit_weights[unit.type.name] * unit.health for unit, _ in units_with_positions if unit.player != player)
        h_control = our_units_value - opponent_units_value

        # [w3] Virus(es) near AI Factor
        # Penalizes based on the number of enemy Virus units adjacent to our AI, emphasizing immediate threats.
        our_ai_positions = [pos for unit, pos in units_with_positions if unit.type == "AI" and unit.player == player]
        our_ai_position = our_ai_positions[0] if our_ai_positions else None
        enemy_ai_position = [pos for unit, pos in units_with_positions if unit.type == "AI" and unit.player != player]
        enemy_ai_position = enemy_ai_position[0] if enemy_ai_position else None

        # Check if two board positions are adjacent to each other (horizontally or vertically).
        def is_adjacent(pos1, pos2):
            return abs(pos1[0] - pos2[0]) <= 1 and abs(pos1[1] - pos2[1]) <= 1

        # Counts the number of enemy Virus units adjacent to current player's AI, emphasizing immediate threats.
        bad_virus_near_ai = sum(1 for unit, pos in units_with_positions if
                                unit.player != player and unit.type == "Virus" and our_ai_position and is_adjacent(
                                    our_ai_position, pos))

        # Counts the number of friendly Virus units adjacent to opponent's AI, emphasizing immediate adjacency.
        good_virus_near_ai = -sum(1 for unit, pos in units_with_positions if
                                  unit.player == player and unit.type == "Virus" and enemy_ai_position and is_adjacent(
                                      our_ai_position, pos))

        # If Player is attacker the effect is positive, if Defender it is negative
        if player == Player.Attacker:
            virus_near_ai = good_virus_near_ai
        else:
            virus_near_ai = bad_virus_near_ai

        # [w4] Tech Support Factor
        # Reward positions where a friendly Tech is near the current player's AI if its health is low
        # Additional bonus if the Tech is near when the threat of a Virus attack is high
        our_ai_low_health = our_ai_health <= 7
        tech_supporting_ai = any(
            unit.type == "Tech" and unit.player == player and is_adjacent(our_ai_position, pos) for unit, pos in
            units_with_positions)

        # Compute the tech support heuristic component using w4
        h_tech_support = w4 if our_ai_low_health and tech_supporting_ai else 0

        # Adjust the tech support heuristic component [potential threat factor] if h_threat is high
        if virus_near_ai >= 1:
            h_tech_support += w4

        # [w5] Victory Factor
        # Gives near infinity bonus if current player's AI is alive and opponent's AI is defeated
        our_ai_alive = any(unit.type == "AI" and unit.player == player for unit, _ in units_with_positions)
        opponent_ai_defeated = not any(unit.type == "AI" and unit.player != player for unit, _ in units_with_positions)
        h_victory = w5 if our_ai_alive and opponent_ai_defeated else 0

        # The heuristic value for e1
        e1 = w1 * h_ai + w2 * h_control + w3 * virus_near_ai + h_tech_support + h_victory

        return e1 if player == Player.Attacker else -e1
        
    def heuristic_e2(self) -> int:
        attacker_ai = None
        defender_ai = None

        # Find the AI units for both players
        for coord, unit in self.player_units(Player.Attacker):
            if unit.type == UnitType.AI:
                attacker_ai = unit
        for coord, unit in self.player_units(Player.Defender):
            if unit.type == UnitType.AI:
                defender_ai = unit

        if attacker_ai is None or defender_ai is None:
            # The AI units are not on the board; the game is over
            return MAX_HEURISTIC_SCORE if attacker_ai else -MAX_HEURISTIC_SCORE
        
        # Weights for each heuristic component
        weights = {
            "ai_healths_score": 5,
            "moves_for_virus_to_reach_ai": 5,
            "total_units_health": 1,
            "end_of_game_score": 1
        }

        moves_for_virus_to_reach_ai_score = self.moves_for_virus_to_reach_ai() # Calculate the heuristic score based on the number of moves required for the Virus to reach the AI
        ai_healths_score = self.calculate_ai_healths_score(attacker_ai, defender_ai) # Calculate the heuristic score based on the health of AI units
        total_units_health_score = self.calculate_total_units_health_score(attacker_ai, defender_ai) # Calculate the heuristic score based on the total health of units
        end_of_game_score = self.calculate_end_of_game_score() # Calculate the heuristic score based on the end of the game

        # Combine scores with weights
        total_score = (
            weights["total_units_health"] * total_units_health_score + 
            weights["moves_for_virus_to_reach_ai"] * moves_for_virus_to_reach_ai_score + 
            weights["ai_healths_score"] * ai_healths_score + 
            weights["end_of_game_score"] * end_of_game_score
        )


        return total_score
    
    def calculate_end_of_game_score(self) -> int:
        # Calculate the heuristic score based on the end of the game
        winner = self.has_winner()

        if winner == Player.Attacker:
            return MAX_HEURISTIC_SCORE
        elif winner == Player.Defender:
            return -MAX_HEURISTIC_SCORE
        else:
            return 0
    
    def calculate_total_units_health_score(self) -> int:
        # Calculate the heuristic score based on the total health of units
        attacker_health = 0
        defender_health = 0

        for coord, unit in self.player_units(Player.Attacker):
            attacker_health += unit.health

        for coord, unit in self.player_units(Player.Defender):
            defender_health += unit.health
        
        score = attacker_health - defender_health

        return score
    
    def calculate_ai_healths_score(self, attacker_ai: Unit, defender_ai: Unit) -> int:
        # Calculate the heuristic score based on the health of AI units
        attacker_ai_health = attacker_ai.health
        defender_ai_health = defender_ai.health

        score = attacker_ai_health - defender_ai_health

        return score
    
    def moves_for_virus_to_reach_ai(self) -> int:
        # Find the positions of the Virus and the defender's AI
        virus_position = None
        defender_ai_position = None
        # Find the positions of the Virus and the defender's AI
        for coord, unit in self.player_units(Player.Defender):
            if unit.type == UnitType.Virus:
                virus_position = coord
            elif unit.type == UnitType.AI:
                defender_ai_position = coord
        # If the Virus or the AI is not on the board, return a large negative score
        if virus_position is None:
            return -5

        # Calculate the distance between the Virus and the AI using your calculate_distance function
        distance = self.shortest_distance(virus_position, defender_ai_position)

        if distance == -1:
            return -5
        
        # Calculate the score based on the number of moves required
        score = 5 - distance

        return score
    
    def shortest_distance(self, start, end):
        # Define the possible movements: up, down, left, right
        directions = [(0, 1), (0, -1), (1, 0), (-1, 0)]

        rows, cols = len(self.board), len(self.board[0])

        # Create a visited set to keep track of visited cells
        visited = set()

        # Create a queue for BFS
        queue = deque([(start, 0)])

        while queue:
            (x, y), distance = queue.popleft()

            if (x, y) == end:
                return distance

            for dx, dy in directions:
                new_x, new_y = x + dx, y + dy

                # Check if the new position is valid and not visited
                if 0 <= new_x < rows and 0 <= new_y < cols and self.board[new_x][new_y] == 0 and (new_x, new_y) not in visited:
                    queue.append(((new_x, new_y), distance + 1))
                    visited.add((new_x, new_y))

        # If the end point is not reachable, -1 to indicate unreachable
        return -1
    

    def get_best_move(self) -> CoordPair | None:
        """
        Suggests the next move using minimax alpha-beta pruning.
        Returns the best move as a CoordPair object, or None if no valid moves are available.
        """
        start_time = datetime.now()
        isMaximizingPlayer = self.next_player == Player.Attacker
        isMinimizingPlayer = not isMaximizingPlayer
        best_move = None
        best_score = MIN_HEURISTIC_SCORE if isMaximizingPlayer else MAX_HEURISTIC_SCORE

        children_sum = 0
        self.stats.node_count += 1
        for move in self.move_candidates():
            children_sum += 1
            new_state = self.clone()
            new_state.perform_move(move)
            score = self.minimax(new_state, self.options.max_depth, isMinimizingPlayer, MIN_HEURISTIC_SCORE,
                                 MAX_HEURISTIC_SCORE, start_time)
            if isMaximizingPlayer and score > best_score:
                best_score = score
                best_move = move
            elif not isMaximizingPlayer and score < best_score:
                best_score = score
                best_move = move
        self.stats.children_sum += children_sum
        elapsed_seconds = (datetime.now() - start_time).total_seconds()
        self.game_trace.append(f"time it took to find the best move: {elapsed_seconds} seconds")
        self.game_trace.append(f"heuristic score: {best_score}")
        self.game_trace.append(f"average branching factor: {self.stats.children_sum / self.stats.node_count}")

        return best_move

    def get_heuristic_value(self) -> int:
        """
        Returns the heuristic value of the current game state based on the selected heuristic option.
        """
        if self.options.heuristic == 0:
            return self.heuristic_e0()
        elif self.options.heuristic == 1:
            return self.heuristic_e1()
        elif self.options.heuristic == 2:
            return self.heuristic_e2()
        else:
            raise ValueError(f"Invalid heuristic option: {self.options.heuristic}")

    def minimax(self, state: Game, depth: int, maximizing_player: bool, alpha: int, beta: int, time: datetime):
        """
        Implementation of the minimax algorithm with alpha-beta pruning.

        Args:
            state (Game): The current game state.
            depth (int): The current depth of the search tree.
            maximizing_player (bool): True if the current player is the attacker, False otherwise.
            alpha (int): The alpha value for alpha-beta pruning.
            beta (int): The beta value for alpha-beta pruning.
            time (datetime): The start time of the search.

        Returns:
            int: The heuristic value of the best move found by the algorithm.
        """
        elapsed_seconds = (datetime.now() - time).total_seconds()
        if elapsed_seconds >= self.options.max_time - 0.2:
            currentDepth = self.options.max_depth - (depth)
            self.stats.evaluations_per_depth[currentDepth] = self.stats.evaluations_per_depth[
                                                                 currentDepth] + 1 if currentDepth in self.stats.evaluations_per_depth else 1
            return self.get_heuristic_value()

        if depth == 0 or state.is_finished():
            currentDepth = self.options.max_depth - (depth)
            self.stats.evaluations_per_depth[currentDepth] = self.stats.evaluations_per_depth[
                                                                 currentDepth] + 1 if currentDepth in self.stats.evaluations_per_depth else 1
            return state.get_heuristic_value()

        playerTurn = Player.Attacker if maximizing_player else Player.Defender

        if maximizing_player:
            best_value = MIN_HEURISTIC_SCORE
            self.stats.node_count += 1
            children_sum = 0

            for move in state.move_candidates():
                children_sum
                new_state = state.clone()
                new_state.next_player = playerTurn
                new_state.perform_move(move)
                value = self.minimax(new_state, depth - 1, False, alpha, beta, time)
                currentDepth = self.options.max_depth - (depth)
                self.stats.evaluations_per_depth[currentDepth] = self.stats.evaluations_per_depth[
                                                                     currentDepth] + 1 if currentDepth in self.stats.evaluations_per_depth else 1
                best_value = max(best_value, value)
                if not self.options.disable_alpha_beta:
                    alpha = max(alpha, best_value)
                    if beta <= alpha:
                        break  # Alpha-beta pruning
            self.stats.children_sum += children_sum
            return best_value
        else:
            best_value = MAX_HEURISTIC_SCORE
            self.stats.node_count += 1
            children_sum = 0

            for move in state.move_candidates():
                children_sum += 1
                new_state = state.clone()
                new_state.next_player = playerTurn
                new_state.perform_move(move)
                value = self.minimax(new_state, depth - 1, True, alpha, beta, time)
                currentDepth = self.options.max_depth - (depth)
                self.stats.evaluations_per_depth[currentDepth] = self.stats.evaluations_per_depth[
                                                                     currentDepth] + 1 if currentDepth in self.stats.evaluations_per_depth else 1
                best_value = min(best_value, value)
                if not self.options.disable_alpha_beta:
                    beta = min(beta, best_value)
                    if beta <= alpha:
                        break  # Alpha-beta pruning
            self.stats.children_sum += children_sum
            return best_value

    def heuristic_e0(self):
        """Calculates the heuristic value for e0.

        The heuristic value for e0 is calculated as follows:
        e0 = (3VP1 + 3TP1 + 3FP1 + 3PP1 + 9999AIP1) − (3VP2 + 3TP2 + 3FP2 + 3PP2 + 9999AIP2)

        where VP is the value of a Program, TP is the value of a Tech, FP is the value of a Firewall,
        PP is the value of a Virus, and AI is the value of an AI. The weights for each unit type are
        defined in the unit_weights dictionary.

        Returns:
            The heuristic value for e0 as an integer.
        """
        # Weights for each unit type
        unit_weights = {
            "Program": 3,
            "Firewall": 3,
            "Tech": 3,
            "Virus": 3,
            "AI": 9999
        }

        # Initialize player scores
        p1_score = 0
        p2_score = 0

        # Extract units from the board and put them in units list
        units = [cell for row in self.board for cell in row if cell is not None]

        # Calculate scores based on unit types and weights
        for unit in units:
            weight = unit_weights[unit.type.name]
            if unit.player == Player.Attacker:  # Attacker represents player 1 (P1)
                p1_score += weight
            else:  # Defender represents player 2 (P2)
                p2_score += weight

        # The heuristic value for e0
        e0 = p1_score - p2_score

        return e0

    def heuristic_e1(self):
        """ Calculates the heuristic value for e1. """
        # weights for our heuristic components
        w1, w2, w3, w4, w5 = 1000, 3, -5, 20, 99999999999999

        # Unit-specific weights for board control factor
        unit_weights = {
            "Program": 1,
            "Firewall": 1,
            "Tech": 3,
            "Virus": 3,
            "AI": 100
        }

        player = self.next_player

        # Extract units and their positions from the board
        units_with_positions = [(cell, (x, y)) for x, row in enumerate(self.board) for y, cell in enumerate(row) if
                                cell is not None]

        # Get the health and position of our AI and the opponent's AI
        our_ai = next((unit for unit in units_with_positions if unit[0].type == "AI" and unit[0].player == player),
                      None)
        opponent_ai = next((unit for unit in units_with_positions if unit[0].type == "AI" and unit[0].player != player),
                           None)

        our_ai_health = our_ai[0].health if our_ai else 0
        opponent_ai_health = opponent_ai[0].health if opponent_ai else 0
        our_ai_position = our_ai[1] if our_ai else None
        opponent_ai_position = opponent_ai[1] if opponent_ai else None

        # [w1] AI Health Factor
        # Shows the difference in health between current player's AI and the opponent's AI.
        h_ai = our_ai_health - opponent_ai_health

        # [w2] Board Control Factor with adjusted unit weights
        # Evaluates the overall strength and presence of current player's units versus the opponent's on the board.
        our_units_value = sum(
            unit_weights[unit.type.name] * unit.health for unit, _ in units_with_positions if unit.player == player)
        opponent_units_value = sum(
            unit_weights[unit.type.name] * unit.health for unit, _ in units_with_positions if unit.player != player)
        h_control = our_units_value - opponent_units_value

        # [w3] Virus(es) near AI Factor
        # Penalizes based on the number of enemy Virus units adjacent to our AI, emphasizing immediate threats.
        our_ai_positions = [pos for unit, pos in units_with_positions if unit.type == "AI" and unit.player == player]
        our_ai_position = our_ai_positions[0] if our_ai_positions else None
        enemy_ai_position = [pos for unit, pos in units_with_positions if unit.type == "AI" and unit.player != player]
        enemy_ai_position = enemy_ai_position[0] if enemy_ai_position else None

        # Check if two board positions are adjacent to each other (horizontally or vertically).
        def is_adjacent(pos1, pos2):
            return abs(pos1[0] - pos2[0]) <= 1 and abs(pos1[1] - pos2[1]) <= 1

        # Counts the number of enemy Virus units adjacent to current player's AI, emphasizing immediate threats.
        bad_virus_near_ai = sum(1 for unit, pos in units_with_positions if
                                unit.player != player and unit.type == "Virus" and our_ai_position and is_adjacent(
                                    our_ai_position, pos))

        # Counts the number of friendly Virus units adjacent to opponent's AI, emphasizing immediate adjacency.
        good_virus_near_ai = -sum(1 for unit, pos in units_with_positions if
                                  unit.player == player and unit.type == "Virus" and enemy_ai_position and is_adjacent(
                                      our_ai_position, pos))

        # If Player is attacker the effect is positive, if Defender it is negative
        if player == Player.Attacker:
            virus_near_ai = good_virus_near_ai
        else:
            virus_near_ai = bad_virus_near_ai

        # [w4] Tech Support Factor
        # Reward positions where a friendly Tech is near the current player's AI if its health is low
        # Additional bonus if the Tech is near when the threat of a Virus attack is high
        our_ai_low_health = our_ai_health <= 7
        tech_supporting_ai = any(
            unit.type == "Tech" and unit.player == player and is_adjacent(our_ai_position, pos) for unit, pos in
            units_with_positions)

        # Compute the tech support heuristic component using w4
        h_tech_support = w4 if our_ai_low_health and tech_supporting_ai else 0

        # Adjust the tech support heuristic component [potential threat factor] if h_threat is high
        if virus_near_ai >= 1:
            h_tech_support += w4

        # [w5] Victory Factor
        # Gives near infinity bonus if current player's AI is alive and opponent's AI is defeated
        our_ai_alive = any(unit.type == "AI" and unit.player == player for unit, _ in units_with_positions)
        opponent_ai_defeated = not any(unit.type == "AI" and unit.player != player for unit, _ in units_with_positions)
        h_victory = w5 if our_ai_alive and opponent_ai_defeated else 0

        # The heuristic value for e1
        e1 = w1 * h_ai + w2 * h_control + w3 * virus_near_ai + h_tech_support + h_victory

        return e1 if player == Player.Attacker else -e1

    def heuristic_e2(self) -> int:
        attacker_ai = None
        defender_ai = None

        # Find the AI units for both players
        for coord, unit in self.player_units(Player.Attacker):
            if unit.type == UnitType.AI:
                attacker_ai = unit
        for coord, unit in self.player_units(Player.Defender):
            if unit.type == UnitType.AI:
                defender_ai = unit

        if attacker_ai is None or defender_ai is None:
            # The AI units are not on the board; the game is over
            return MAX_HEURISTIC_SCORE if attacker_ai else -MAX_HEURISTIC_SCORE

        # Weights for each heuristic component
        weights = {
            "ai_healths_score": 5,
            "moves_for_virus_to_reach_ai": 5,
            "total_units_health": 1,
            "end_of_game_score": 1
        }

        moves_for_virus_to_reach_ai_score = self.moves_for_virus_to_reach_ai()  # Calculate the heuristic score based on the number of moves required for the Virus to reach the AI
        ai_healths_score = self.calculate_ai_healths_score(attacker_ai,
                                                           defender_ai)  # Calculate the heuristic score based on the health of AI units
        total_units_health_score = self.calculate_total_units_health_score(attacker_ai,
                                                                           defender_ai)  # Calculate the heuristic score based on the total health of units
        end_of_game_score = self.calculate_end_of_game_score()  # Calculate the heuristic score based on the end of the game

        # Combine scores with weights
        total_score = (
                weights["total_units_health"] * total_units_health_score +
                weights["moves_for_virus_to_reach_ai"] * moves_for_virus_to_reach_ai_score +
                weights["ai_healths_score"] * ai_healths_score +
                weights["end_of_game_score"] * end_of_game_score
        )

        return total_score

    def calculate_end_of_game_score(self) -> int:
        # Calculate the heuristic score based on the end of the game
        winner = self.has_winner()

        if winner == Player.Attacker:
            return MAX_HEURISTIC_SCORE
        elif winner == Player.Defender:
            return -MAX_HEURISTIC_SCORE
        else:
            return 0

    def calculate_total_units_health_score(self) -> int:
        # Calculate the heuristic score based on the total health of units
        attacker_health = 0
        defender_health = 0

        for coord, unit in self.player_units(Player.Attacker):
            attacker_health += unit.health

        for coord, unit in self.player_units(Player.Defender):
            defender_health += unit.health

        score = attacker_health - defender_health

        return score

    def calculate_ai_healths_score(self, attacker_ai: Unit, defender_ai: Unit) -> int:
        # Calculate the heuristic score based on the health of AI units
        attacker_ai_health = attacker_ai.health
        defender_ai_health = defender_ai.health

        score = attacker_ai_health - defender_ai_health

        return score

    def moves_for_virus_to_reach_ai(self) -> int:
        # Find the positions of the Virus and the defender's AI
        virus_position = None
        defender_ai_position = None
        # Find the positions of the Virus and the defender's AI
        for coord, unit in self.player_units(Player.Defender):
            if unit.type == UnitType.Virus:
                virus_position = coord
            elif unit.type == UnitType.AI:
                defender_ai_position = coord
        # If the Virus or the AI is not on the board, return a large negative score
        if virus_position is None:
            return -5

        # Calculate the distance between the Virus and the AI using your calculate_distance function
        distance = self.shortest_distance(virus_position, defender_ai_position)

        if distance == -1:
            return -5

        # Calculate the score based on the number of moves required
        score = 5 - distance

        return score

    def shortest_distance(self, start, end):
        # Define the possible movements: up, down, left, right
        directions = [(0, 1), (0, -1), (1, 0), (-1, 0)]

        rows, cols = len(self.board), len(self.board[0])

        # Create a visited set to keep track of visited cells
        visited = set()

        # Create a queue for BFS
        queue = deque([(start, 0)])

        while queue:
            (x, y), distance = queue.popleft()

            if (x, y) == end:
                return distance

            for dx, dy in directions:
                new_x, new_y = x + dx, y + dy

                # Check if the new position is valid and not visited
                if 0 <= new_x < rows and 0 <= new_y < cols and self.board[new_x][new_y] == 0 and (
                new_x, new_y) not in visited:
                    queue.append(((new_x, new_y), distance + 1))
                    visited.add((new_x, new_y))

        # If the end point is not reachable, -1 to indicate unreachable
        return -1

    def post_move_to_broker(self, move: CoordPair):
        """Send a move to the game broker."""
        if self.options.broker is None:
            return
        data = {
            "from": {"row": move.src.row, "col": move.src.col},
            "to": {"row": move.dst.row, "col": move.dst.col},
            "turn": self.turns_played
        }
        try:
            r = requests.post(self.options.broker, json=data)
            if r.status_code == 200 and r.json()['success'] and r.json()['data'] == data:
                # print(f"Sent move to broker: {move}")
                pass
            else:
                print(f"Broker error: status code: {r.status_code}, response: {r.json()}")
        except Exception as error:
            print(f"Broker error: {error}")

    def get_move_from_broker(self) -> CoordPair | None:
        """Get a move from the game broker."""
        if self.options.broker is None:
            return None
        headers = {'Accept': 'application/json'}
        try:
            r = requests.get(self.options.broker, headers=headers)
            if r.status_code == 200 and r.json()['success']:
                data = r.json()['data']
                if data is not None:
                    if data['turn'] == self.turns_played + 1:
                        move = CoordPair(
                            Coord(data['from']['row'], data['from']['col']),
                            Coord(data['to']['row'], data['to']['col'])
                        )
                        print(f"Got move from broker: {move}")
                        return move
                    else:
                        # print("Got broker data for wrong turn.")
                        # print(f"Wanted {self.turns_played+1}, got {data['turn']}")
                        pass
                else:
                    # print("Got no data from broker")
                    pass
            else:
                print(f"Broker error: status code: {r.status_code}, response: {r.json()}")
        except Exception as error:
            print(f"Broker error: {error}")
        return None
    
    def log(self, *args):
        """Log a message to the console."""
        if self.debug:
            print(*args)


    def log(self, *args):
        """Log a message to the console."""
        if self.debug:
            print(*args)


##############################################################################################################

def main():
    # Prompt for inputs
    default_max_turns = input("Enter the max number of turns: ")
    default_max_depth = input("Enter the max depth: ")
    default_max_time = input("Enter the max time [in seconds]: ")
    default_heuristic = input("Enter the heuristic number [0|1|2]: ")
    default_alpha_beta_num = input("Is alpha beta on or off? [on=1|off=0]: ")
    default_game_type = input("Enter the game type [auto|attacker|defender|manual]: ")
    default_broker = input("Enter broker command: ")

    # Convert inputs to appropriate types
    default_max_turns = int(default_max_turns)
    default_max_depth = int(default_max_depth)
    default_heuristic = int(default_heuristic)
    default_max_time = float(default_max_time)
    default_alpha_beta_num = int(default_alpha_beta_num)

    if default_alpha_beta_num == 0:
        default_alpha_beta = False
    else:
        default_alpha_beta = True

    if default_broker == "no" or "No":
        default_broker = None
    else:
        default_broker = default_broker

    # parse command line arguments
    parser = argparse.ArgumentParser(
        prog='ai_wargame',
        formatter_class=argparse.ArgumentDefaultsHelpFormatter)
<<<<<<< HEAD
    parser.add_argument('--max_depth', type=int, help='maximum search depth')
    parser.add_argument('--max_time', type=float, help='maximum search time')
    parser.add_argument('--max_turns', type=float, help='maximum number of turn for a game')
    parser.add_argument('--game_type', type=str, default="manual", help='game type: auto|attacker|defender|manual')
    parser.add_argument('--disable_alpha_beta', type=bool, default=False, help='disable alpha beta pruning')
    parser.add_argument('--heuristic', type=int, help='heuristic function: e0|e1|e2')
    parser.add_argument('--broker', type=str, help='play via a game broker')
    args = parser.parse_args()

    # Construct the file name
    b_value = str(args.disable_alpha_beta).lower() if not args.disable_alpha_beta else 'true'
=======
    parser.add_argument('--max_depth', type=int, default=default_max_depth, help='maximum search depth')
    parser.add_argument('--disable_alpha_beta', type=bool, default=default_alpha_beta,
                        help='disable alpha beta pruning')
    parser.add_argument('--heuristic', type=int, default=default_heuristic, help='heuristic function: e0|e1|e2')
    # parser.add_argument('--broker', type=str, help='play via a game broker')
    parser.add_argument('--broker', type=str, default=default_broker, help='play via a game broker')
    parser.add_argument('--max_time', type=float, default=default_max_time, help='maximum search time')
    parser.add_argument('--max_turns', type=float, default=default_max_turns, help='maximum number of turns for a game')
    parser.add_argument('--game_type', type=str, default=default_game_type,
                        help='game type: auto|attacker|defender|manual')

    args = parser.parse_args()

    # Construct the file name
    b_value = str(args.disable_alpha_beta).lower() if not not args.disable_alpha_beta else 'true'
>>>>>>> 3bd0a156
    t_value = str(args.max_time) if args.max_time else 'off'
    m_value = str(args.max_turns) if args.max_turns else '100'

    file_name = f"gameTrace-{b_value}-{t_value}-{m_value}.txt"

    # parse the game type
    if args.game_type == "attacker":
        game_type = GameType.AttackerVsComp
    elif args.game_type == "defender":
        game_type = GameType.CompVsDefender
    elif args.game_type == "manual":
        game_type = GameType.AttackerVsDefender
<<<<<<< HEAD
    elif args.game_type == "computer":
=======
    elif args.game_type == "auto":
>>>>>>> 3bd0a156
        game_type = GameType.CompVsComp
    else:
        game_type = GameType.AttackerVsDefender

    # set up game options
    options = Options(game_type=game_type)

    # override class defaults via command line options
    if args.max_depth is not None:
        options.max_depth = args.max_depth
    if args.max_time is not None:
        options.max_time = args.max_time
    if args.broker is not None:
        options.broker = args.broker
    if args.max_turns is not None:
        options.max_turns = args.max_turns
    if args.disable_alpha_beta:
        options.disable_alpha_beta = True
    if args.heuristic is not None:
        options.heuristic = args.heuristic

    # create a new game
    game = Game(options=options)

    # the main game loop
    while True:
        print()
        print(game)
        winner = game.has_winner()
        if winner is not None:
            print(f"{winner.name} wins!\nGame Over!!")
            break
        if game.options.game_type == GameType.AttackerVsDefender:
            game.human_turn()
        elif game.options.game_type == GameType.AttackerVsComp and game.next_player == Player.Attacker:
            game.human_turn()
        elif game.options.game_type == GameType.CompVsDefender and game.next_player == Player.Defender:
            game.human_turn()
        else:
            player = game.next_player
            move = game.computer_turn()
            if move is not None:
                game.post_move_to_broker(move)
            else:
                print("Computer doesn't know what to do!!!")
                exit(1)
    game.write_game_trace_to_file(file_name)


##############################################################################################################

if __name__ == '__main__':
    main()<|MERGE_RESOLUTION|>--- conflicted
+++ resolved
@@ -1,1719 +1,1273 @@
-from __future__ import annotations
-import argparse
-from ast import List
-import copy
-from datetime import datetime
-from enum import Enum
-from dataclasses import dataclass, field
-from time import sleep
-from typing import Tuple, Iterable, ClassVar, Union
-import random
-import requests
-from collections import deque
-
-# maximum and minimum values for our heuristic scores (usually represents an end of game condition)
-MAX_HEURISTIC_SCORE = 2000000000
-MIN_HEURISTIC_SCORE = -2000000000
-
-
-class UnitType(Enum):
-    """Every unit type."""
-    AI = 0
-    Tech = 1
-    Virus = 2
-    Program = 3
-    Firewall = 4
-
-
-class Player(Enum):
-    """The 2 players."""
-    Attacker = 0
-    Defender = 1
-
-    def next(self) -> Player:
-        """The next (other) player."""
-        if self is Player.Attacker:
-            return Player.Defender
-        else:
-            return Player.Attacker
-
-
-class GameType(Enum):
-    AttackerVsDefender = 0
-    AttackerVsComp = 1
-    CompVsDefender = 2
-    CompVsComp = 3
-
-
-##############################################################################################################
-
-@dataclass(slots=True)
-class Unit:
-    player: Player = Player.Attacker
-    type: UnitType = UnitType.Program
-    health: int = 9
-    # class variable: damage table for units (based on the unit type constants in order)
-    damage_table: ClassVar[list[list[int]]] = [
-        [3, 3, 3, 3, 1],  # AI
-        [1, 1, 6, 1, 1],  # Tech
-        [9, 6, 1, 6, 1],  # Virus
-        [3, 3, 3, 3, 1],  # Program
-        [1, 1, 1, 1, 1],  # Firewall
-    ]
-    # class variable: repair table for units (based on the unit type constants in order)
-    repair_table: ClassVar[list[list[int]]] = [
-        [0, 1, 1, 0, 0],  # AI
-        [3, 0, 0, 3, 3],  # Tech
-        [0, 0, 0, 0, 0],  # Virus
-        [0, 0, 0, 0, 0],  # Program
-        [0, 0, 0, 0, 0],  # Firewall
-    ]
-
-    def is_alive(self) -> bool:
-        """Are we alive ?"""
-        return self.health > 0
-
-    def mod_health(self, health_delta: int):
-        """Modify this unit's health by delta amount."""
-        self.health += health_delta
-        if self.health < 0:
-            self.health = 0
-        elif self.health > 9:
-            self.health = 9
-
-    def to_string(self) -> str:
-        """Text representation of this unit."""
-        p = self.player.name.lower()[0]
-        t = self.type.name.upper()[0]
-        return f"{p}{t}{self.health}"
-
-    def __str__(self) -> str:
-        """Text representation of this unit."""
-        return self.to_string()
-
-    def damage_amount(self, target: Unit) -> int:
-        """How much can this unit damage another unit."""
-        amount = self.damage_table[self.type.value][target.type.value]
-        if target.health - amount < 0:
-            return target.health
-        return amount
-
-    def repair_amount(self, target: Unit) -> int:
-        """How much can this unit repair another unit."""
-        amount = self.repair_table[self.type.value][target.type.value]
-        if target.health + amount > 9:
-            return 9 - target.health
-        return amount
-
-
-##############################################################################################################
-
-@dataclass(slots=True)
-class Coord:
-    """Representation of a game cell coordinate (row, col)."""
-    row: int = 0
-    col: int = 0
-
-    def col_string(self) -> str:
-        """Text representation of this Coord's column."""
-        coord_char = '?'
-        if self.col < 16:
-            coord_char = "0123456789abcdef"[self.col]
-        return str(coord_char)
-
-    def row_string(self) -> str:
-        """Text representation of this Coord's row."""
-        coord_char = '?'
-        if self.row < 26:
-            coord_char = "ABCDEFGHIJKLMNOPQRSTUVWXYZ"[self.row]
-        return str(coord_char)
-
-    def to_string(self) -> str:
-        """Text representation of this Coord."""
-        return self.row_string() + self.col_string()
-
-    def __str__(self) -> str:
-        """Text representation of this Coord."""
-        return self.to_string()
-
-    def clone(self) -> Coord:
-        """Clone a Coord."""
-        return copy.copy(self)
-
-    def iter_range(self, dist: int) -> Iterable[Coord]:
-        """Iterates over Coords inside a rectangle centered on our Coord."""
-        for row in range(self.row - dist, self.row + 1 + dist):
-            for col in range(self.col - dist, self.col + 1 + dist):
-                yield Coord(row, col)
-
-    def iter_adjacent(self) -> Iterable[Coord]:
-        """Iterates over adjacent Coords."""
-        yield Coord(self.row - 1, self.col)
-        yield Coord(self.row, self.col - 1)
-        yield Coord(self.row + 1, self.col)
-        yield Coord(self.row, self.col + 1)
-
-    @classmethod
-    def from_string(cls, s: str) -> Coord | None:
-        """Create a Coord from a string. ex: D2."""
-        s = s.strip()
-        for sep in " ,.:;-_":
-            s = s.replace(sep, "")
-        if (len(s) == 2):
-            coord = Coord()
-            coord.row = "ABCDEFGHIJKLMNOPQRSTUVWXYZ".find(s[0:1].upper())
-            coord.col = "0123456789abcdef".find(s[1:2].lower())
-            return coord
-        else:
-            return None
-
-
-##############################################################################################################
-
-@dataclass(slots=True)
-class CoordPair:
-    """Representation of a game move or a rectangular area via 2 Coords."""
-    src: Coord = field(default_factory=Coord)
-    dst: Coord = field(default_factory=Coord)
-
-    def to_string(self) -> str:
-        """Text representation of a CoordPair."""
-        return self.src.to_string() + " " + self.dst.to_string()
-
-    def __str__(self) -> str:
-        """Text representation of a CoordPair."""
-        return self.to_string()
-
-    def clone(self) -> CoordPair:
-        """Clones a CoordPair."""
-        return copy.copy(self)
-
-    def iter_rectangle(self) -> Iterable[Coord]:
-        """Iterates over cells of a rectangular area."""
-        for row in range(self.src.row, self.dst.row + 1):
-            for col in range(self.src.col, self.dst.col + 1):
-                yield Coord(row, col)
-
-    @classmethod
-    def from_quad(cls, row0: int, col0: int, row1: int, col1: int) -> CoordPair:
-        """Create a CoordPair from 4 integers."""
-        return CoordPair(Coord(row0, col0), Coord(row1, col1))
-
-    @classmethod
-    def from_dim(cls, dim: int) -> CoordPair:
-        """Create a CoordPair based on a dim-sized rectangle."""
-        return CoordPair(Coord(0, 0), Coord(dim - 1, dim - 1))
-
-    @classmethod
-    def from_string(cls, s: str) -> CoordPair | None:
-        """Create a CoordPair from a string. ex: A3 B2"""
-        s = s.strip()
-        for sep in " ,.:;-_":
-            s = s.replace(sep, "")
-        if (len(s) == 4):
-            coords = CoordPair()
-            coords.src.row = "ABCDEFGHIJKLMNOPQRSTUVWXYZ".find(s[0:1].upper())
-            coords.src.col = "0123456789abcdef".find(s[1:2].lower())
-            coords.dst.row = "ABCDEFGHIJKLMNOPQRSTUVWXYZ".find(s[2:3].upper())
-            coords.dst.col = "0123456789abcdef".find(s[3:4].lower())
-            return coords
-        else:
-            return None
-
-
-##############################################################################################################
-
-@dataclass(slots=True)
-class Options:
-    """Representation of the game options."""
-    dim: int = 5
-    max_depth: int | None = 3
-    min_depth: int | None = 2
-    max_time: float | None = 5.0
-    game_type: GameType = GameType.AttackerVsDefender
-    game_type: GameType = GameType.AttackerVsComp
-    game_type: GameType = GameType.CompVsDefender
-    game_type: GameType = GameType.CompVsComp
-    alpha_beta: bool = True
-    max_turns: int | None = 2
-    randomize_moves: bool = True
-    broker: str | None = None
-    disable_alpha_beta: bool = False
-<<<<<<< HEAD
-    heuristic: int | None = 0
-=======
-    heuristic: int | None = 1
->>>>>>> 3bd0a156
-
-
-##############################################################################################################
-
-@dataclass(slots=True)
-class Stats:
-    """Representation of the global game statistics."""
-    evaluations_per_depth: dict[int, int] = field(default_factory=dict)
-    total_seconds: float = 0.0
-    node_count: int = 0
-    children_sum: int = 0
-<<<<<<< HEAD
-
-=======
->>>>>>> 3bd0a156
-
-
-##############################################################################################################
-
-@dataclass(slots=True)
-class Game:
-    """Representation of the game state."""
-    debug: bool = False
-    board: list[list[Unit | None]] = field(default_factory=list)
-    next_player: Player = Player.Attacker
-    turns_played: int = 0
-    options: Options = field(default_factory=Options)
-    stats: Stats = field(default_factory=Stats)
-    _attacker_has_ai: bool = True
-    _defender_has_ai: bool = True
-    game_trace: List[str] = field(default_factory=list)  # New attribute to store game events
-
-    def __post_init__(self):
-        """Automatically called after class init to set up the default board state."""
-        dim = self.options.dim
-        self.board = [[None for _ in range(dim)] for _ in range(dim)]
-        md = dim - 1
-        self.set(Coord(0, 0), Unit(player=Player.Defender, type=UnitType.AI))
-        self.set(Coord(1, 0), Unit(player=Player.Defender, type=UnitType.Tech))
-        self.set(Coord(0, 1), Unit(player=Player.Defender, type=UnitType.Tech))
-        self.set(Coord(2, 0), Unit(player=Player.Defender, type=UnitType.Firewall))
-        self.set(Coord(0, 2), Unit(player=Player.Defender, type=UnitType.Firewall))
-        self.set(Coord(1, 1), Unit(player=Player.Defender, type=UnitType.Program))
-        self.set(Coord(md, md), Unit(player=Player.Attacker, type=UnitType.AI))
-        self.set(Coord(md - 1, md), Unit(player=Player.Attacker, type=UnitType.Virus))
-        self.set(Coord(md, md - 1), Unit(player=Player.Attacker, type=UnitType.Virus))
-        self.set(Coord(md - 2, md), Unit(player=Player.Attacker, type=UnitType.Program))
-        self.set(Coord(md, md - 2), Unit(player=Player.Attacker, type=UnitType.Program))
-        self.set(Coord(md - 1, md - 1), Unit(player=Player.Attacker, type=UnitType.Firewall))
-
-        # Record the initial game parameters and board configuration
-        self.game_trace.append(
-            f"timeout: {self.options.max_time} seconds")
-        self.game_trace.append(f"max number of turns: {self.options.max_turns}")
-        self.game_trace.append(f"alpha-beta: {'on' if self.options.alpha_beta else 'off'}")
-        self.game_trace.append(
-<<<<<<< HEAD
-            f"player 1: {self.game_player_one_type()} & player 2: {self.game_player_two_type()}")
-=======
-            f"Attacker: {self.game_player_one_type()} & Defender: {self.game_player_two_type()}")
->>>>>>> 3bd0a156
-        self.game_trace.append("Initial board configuration:")
-        self.game_trace.append(self.to_string())
-
-    def game_player_one_type(self) -> str:
-        """Returns the type of player one."""
-        return "Human" if self.options.game_type == GameType.AttackerVsDefender or self.options.game_type == GameType.AttackerVsComp else "Computer"
-<<<<<<< HEAD
-    
-=======
-
->>>>>>> 3bd0a156
-    def game_player_two_type(self) -> str:
-        """Returns the type of player two."""
-        return "Human" if self.options.game_type == GameType.AttackerVsDefender or self.options.game_type == GameType.CompVsDefender else "Computer"
-
-    def clone(self) -> Game:
-        """Make a new copy of a game for minimax recursion.
-
-        Shallow copy of everything except the board (options and stats are shared).
-        """
-        new = copy.deepcopy(self)
-        new.stats = copy.deepcopy(self.stats)
-        new.board = copy.deepcopy(self.board)
-        return new
-
-    def is_empty(self, coord: Coord) -> bool:
-        """Check if contents of a board cell of the game at Coord is empty (must be valid coord)."""
-        return self.board[coord.row][coord.col] is None
-
-    def get(self, coord: Coord) -> Unit | None:
-        """Get contents of a board cell of the game at Coord."""
-        if self.is_valid_coord(coord):
-            return self.board[coord.row][coord.col]
-        else:
-            return None
-
-    def set(self, coord: Coord, unit: Unit | None):
-        """Set contents of a board cell of the game at Coord."""
-        if self.is_valid_coord(coord):
-            self.board[coord.row][coord.col] = unit
-
-    def remove_dead(self, coord: Coord):
-        """Remove unit at Coord if dead."""
-        unit = self.get(coord)
-        if unit is not None and not unit.is_alive():
-            self.set(coord, None)
-            if unit.type == UnitType.AI:
-                if unit.player == Player.Attacker:
-                    self._attacker_has_ai = False
-                else:
-                    self._defender_has_ai = False
-
-    def mod_health(self, coord: Coord, health_delta: int):
-        """Modify health of unit at Coord (positive or negative delta)."""
-        target = self.get(coord)
-        if target is not None:
-            target.mod_health(health_delta)
-            self.remove_dead(coord)
-
-    def is_valid_move(self, mv: CoordPair) -> bool:
-        dst = mv.dst
-        src = mv.src
-        # If coords are out of bound, move is not valid
-        if not self.is_valid_coord(src) or not self.is_valid_coord(dst):
-            return False
-
-        unit = self.get(src)
-        # If there is no friendly unit on the source square, move is not valid
-        if unit is None or unit.player != self.next_player:
-            return False
-
-        if self.is_self_destruct_move(src, dst):
-            return True
-
-        isValid = (
-                self.is_dst_valid_square(unit, src, dst) and  # Is the destination square a valid square to move to
-                self.is_moving_unit_allowed_to_move(unit, src,
-                                                    dst) and  # Is the unit allowed to move to the destination square
-                self.can_dst_unit_be_targeted(unit, dst)  # Can the unit on the destination square be targeted
-        )
-
-        if not isValid:
-            self.log(f"Move is not valid: {mv.to_string()}")
-
-        return isValid
-    
-    def is_self_destruct_move(self, src: Coord, dst: Coord) -> bool:
-        return src.row == dst.row and src.col == dst.col
-
-<<<<<<< HEAD
-=======
-    def is_self_destruct_move(self, src: Coord, dst: Coord) -> bool:
-        return src.row == dst.row and src.col == dst.col
-
->>>>>>> 3bd0a156
-    def is_dst_valid_square(self, unit: Unit, src: Coord, dst: Coord) -> bool:
-        if self.is_unit_tech_or_virus(unit):  # Virus and tech can move in all directions
-            sameCol = (src.col == dst.col);
-            sameRow = (src.row == dst.row);
-<<<<<<< HEAD
-           
-=======
-
->>>>>>> 3bd0a156
-            oneSquareUp = src.row == dst.row + 1 and sameCol;
-            oneSquareDown = (src.row + 1 == dst.row) and sameCol;
-            oneSquareLeft = (dst.col == src.col + 1) and sameRow;
-            oneSquareRight = (src.col == dst.col + 1) and sameRow;
-
-            up = oneSquareUp and sameCol
-            down = oneSquareDown and sameCol
-            left = oneSquareLeft and sameRow
-            right = oneSquareRight and sameRow
-
-            return up or down or left or right
-
-        player = unit.player
-        if player == Player.Attacker:
-
-            # If source is an attacker, then it can only move up or left
-            if (src.row == dst.row + 1 and src.col == dst.col) or \
-                    (src.col == dst.col + 1 and src.row == dst.row):
-                return True
-            return False
-        else:
-            # If source is a defender, then it can only move down or right
-            if (src.row + 1 == dst.row and src.col == dst.col) or \
-                    (dst.col == src.col + 1 and src.row == dst.row):
-                return True
-        return False
-
-    def is_moving_unit_allowed_to_move(self, unit: Unit, src: Coord, dst: Coord) -> bool:
-        if self.is_unit_tech_or_virus(unit):  # Tech or virus can't be engaged in combat
-            return True
-
-        dst_unit = self.get(dst)
-        if dst_unit is not None:
-            return True  # If there's a unit on the destination square, can target
-        adjacent_units: List[Union[Unit, None]] = self.get_adjacent_units(src, dst)
-
-        for au in adjacent_units:
-            if au is not None and au.player != unit.player:
-                return False
-
-        return True
-
-    def can_dst_unit_be_targeted(self, unit: Unit, dst: Coord) -> bool:
-
-        target_unit: Unit = self.board[dst.row][dst.col]
-        if target_unit is None:
-            return True  # No unit, no repair, move is valid
-
-        if unit.player != target_unit.player:
-            return True  # can always attack if target unit is opponent
-        if target_unit.health == 9:  # max health doesn't allow repairing
-            return False
-
-        return unit.repair_amount(target_unit) > 0  # Move is valid if unit is allowed to repair target
-
-    def is_unit_tech_or_virus(self, unit: Unit) -> bool:
-        return unit.type == UnitType.Virus or unit.type == UnitType.Tech
-
-    def get_adjacent_units(self, src: Coord, dst: Coord) -> List(Unit | None):
-        topCoord = Coord(src.row - 1, src.col)
-        bottomCoord = Coord(src.row + 1, src.col)
-        rightCoord = Coord(src.row, src.col + 1)
-        leftCoord = Coord(src.row, src.col - 1)
-
-        top = self.board[src.row - 1][src.col] if self.is_valid_coord(topCoord) and topCoord != dst else None
-        bottom = self.board[src.row + 1][src.col] if self.is_valid_coord(bottomCoord) and bottomCoord != dst else None
-        right = self.board[src.row][src.col + 1] if self.is_valid_coord(rightCoord) and rightCoord != dst else None
-        left = self.board[src.row][src.col - 1] if self.is_valid_coord(leftCoord) and leftCoord != dst else None
-
-        return [left, right, bottom, top]
-
-    def apply_self_destruct_damage(self, coords):
-        # Get the self-destruct damage from the moving unit
-        moving_unit = self.get(coords.src)
-        self_destruct_damage = moving_unit.health
-
-        # Get the coordinates for all the pieces surrounding the moving unit
-        x, y = coords.src.row, coords.src.col
-        adjacent_coords = [
-            (x - 1, y), (x + 1, y), (x, y - 1), (x, y + 1),
-            (x - 1, y - 1), (x - 1, y + 1), (x + 1, y - 1), (x + 1, y + 1)
-        ]
-
-        # Reduce the health of surrounding units by 2
-        for i, j in adjacent_coords:
-            if self.is_valid_coord(Coord(i, j)):
-                target_unit = self.board[i][j]
-                if target_unit:
-                    target_unit.mod_health(-2)
-                    if not target_unit.is_alive():
-                        self.set(Coord(i, j), None)
-
-        # Remove the self-destructing unit from the board
-        moving_unit.mod_health(-moving_unit.health)
-        self.remove_dead(coords.src)
-
-    def perform_move(self, coords: CoordPair) -> Tuple[bool, str]:
-        ...
-        if self.is_valid_move(coords):
-            self.game_trace.append(f"")
-            self.game_trace.append(f"turn #{self.turns_played + 1}")
-            self.game_trace.append(f"{self.next_player.name}")
-            self.game_trace.append(f"move from {coords.src.to_string()} to {coords.dst.to_string()}")
-
-            moving_unit = self.get(coords.src)
-            target_unit = self.get(coords.dst)
-
-            self.log(f"Moving unit: {moving_unit}")  # Debug print
-            self.log(f"Target unit: {target_unit}")  # Debug print
-
-            # If the source and destination are the same (self-destruct)
-            if coords.src == coords.dst:
-                self.apply_self_destruct_damage(coords)
-            # If there's a unit at the destination
-            elif target_unit:
-                # If it's an opponent's unit, apply damage to both units
-                if target_unit.player != moving_unit.player:
-                    damage = moving_unit.damage_amount(target_unit)
-
-                    self.log(f"Calculated damage: {damage}")  # Debug print
-
-                    # Reduce health of the target unit
-                    self.log(f"Target unit health before: {target_unit.health}")  # Debug print
-                    self.mod_health(coords.dst, -damage)
-                    self.log(f"Target unit health after: {target_unit.health}")  # Debug print
-
-                    # Reduce health of the attacking unit
-                    self.log(f"Moving unit health before: {moving_unit.health}")  # Debug print
-                    self.mod_health(coords.src, -damage)
-                    self.log(f"Moving unit health after: {moving_unit.health}")  # Debug print
-
-                # If it's a friendly unit, repair if move is valid
-                else:
-                    repair = moving_unit.repair_amount(target_unit)
-                    self.log(f"Repair amount: " + str(repair))  # Debug print
-                    self.log(f"Target unit health before: {target_unit.health}")  # Debug print
-                    self.mod_health(coords.dst, +repair)
-                    self.log(f"Target unit health after: {target_unit.health}")  # Debug print
-
-            else:
-                # Move the unit to the destination if the target unit is
-                # not alive or if there's no unit at the destination
-                self.set(coords.dst, moving_unit)
-                self.set(coords.src, None)
-
-                self.game_trace.append(self.to_string())
-            return True, ""
-        return False, "invalid move"
-
-    def next_turn(self):
-        """Transitions game to the next turn."""
-        self.next_player = self.next_player.next()
-        self.turns_played += 1
-
-    def to_string(self) -> str:
-        """Pretty text representation of the game."""
-        dim = self.options.dim
-        output = ""
-        output += f"Next player: {self.next_player.name}\n"
-        output += f"Turns played: {self.turns_played}\n"
-        coord = Coord()
-        output += "\n   "
-        for col in range(dim):
-            coord.col = col
-            label = coord.col_string()
-            output += f"{label:^3} "
-        output += "\n"
-        for row in range(dim):
-            coord.row = row
-            label = coord.row_string()
-            output += f"{label}: "
-            for col in range(dim):
-                coord.col = col
-                unit = self.get(coord)
-                if unit is None:
-                    output += " .  "
-                else:
-                    output += f"{str(unit):^3} "
-            output += "\n"
-        return output
-
-    def __str__(self) -> str:
-        """Default string representation of a game."""
-        return self.to_string()
-
-    def is_valid_coord(self, coord: Coord) -> bool:
-        """Check if a Coord is valid within out board dimensions."""
-        dim = self.options.dim
-        if coord.row < 0 or coord.row >= dim or coord.col < 0 or coord.col >= dim:
-            return False
-        return True
-
-    def read_move(self) -> CoordPair:
-        """Read a move from keyboard and return as a CoordPair."""
-        while True:
-            s = input(F'Player {self.next_player.name}, enter your move: ')
-            coords = CoordPair.from_string(s)
-            if coords is not None and self.is_valid_coord(coords.src) and self.is_valid_coord(coords.dst):
-                return coords
-            else:
-                self.log('Invalid coordinates! Try again.')
-
-    def human_turn(self):
-        """Human player plays a move (or get via broker)."""
-        if self.options.broker is not None:
-            self.log("Getting next move with auto-retry from game broker...")
-            while True:
-                mv = self.get_move_from_broker()
-                if mv is not None:
-                    (success, result) = self.perform_move(mv)
-                    self.log(f"Broker {self.next_player.name}: ")
-                    self.log(result)
-                    if success:
-                        self.next_turn()
-                        break
-                sleep(0.1)
-        else:
-            while True:
-                mv = self.read_move()
-                (success, result) = self.perform_move(mv)
-                if success:
-                    self.log(f"Player {self.next_player.name}: ")
-                    self.log(result)
-                    self.next_turn()
-                    break
-                else:
-                    self.log("The move is not valid! Try again.")
-
-    def computer_turn(self) -> CoordPair | None:
-        """Computer plays a move."""
-        mv = self.suggest_move()
-        if mv is not None:
-            (success, result) = self.perform_move(mv)
-            if success:
-                self.log(f"Computer {self.next_player.name}: ")
-                self.log(result)
-                self.next_turn()
-        return mv
-
-    def player_units(self, player: Player) -> Iterable[Tuple[Coord, Unit]]:
-        """Iterates over all units belonging to a player."""
-        for coord in CoordPair.from_dim(self.options.dim).iter_rectangle():
-            unit = self.get(coord)
-            if unit is not None and unit.player == player:
-                yield (coord, unit)
-
-    def is_finished(self) -> bool:
-        # Game ends if 100 moves have been played or if any AI is destroyed
-        if self.turns_played >= self.options.max_turns:
-<<<<<<< HEAD
-            self.log("Max number of turns (100) has passed")
-        return self.turns_played >= 100 or not self._attacker_has_ai or not self._defender_has_ai
-    
-=======
-            self.log(f"Max number of turns ({self.options.max_turns}) has passed")
-        return self.turns_played >= self.options.max_turns or not self._attacker_has_ai or not self._defender_has_ai
-
->>>>>>> 3bd0a156
-    def write_game_trace_to_file(self, filename: str):
-        with open(filename, 'w') as file:
-            for line in self.game_trace:
-                file.write(line + "\n")
-
-    def has_winner(self) -> Player | None:
-        """Determines if there's a winner and returns the winner."""
-        # If the game hasn't reached its end conditions yet, return None
-        if not self.is_finished():
-            return None
-
-        # Check if the attacker's AI is destroyed
-        if not self._attacker_has_ai:
-            self.game_trace.append(f"{Player.Defender.name} wins in {self.turns_played} turns")
-            self.game_trace.append(f"")
-            self.game_trace.append("Final board configuration:")
-            self.game_trace.append(self.to_string())
-            return Player.Defender
-        # Check if the defender's AI is destroyed
-        elif not self._defender_has_ai:
-            self.game_trace.append(f"{Player.Attacker.name} wins in {self.turns_played} turns")
-            self.game_trace.append(f"")
-            self.game_trace.append("Final board configuration:")
-            self.game_trace.append(self.to_string())
-            return Player.Attacker
-        # If neither AI is destroyed and 10 turns have been played, the defender wins
-        else:
-<<<<<<< HEAD
-            self.game_trace.append(f"{Player.Defender.name} wins because max turns ({self.options.max_turns}) have passed")
-=======
-            self.game_trace.append(
-                f"{Player.Defender.name} wins because max turns ({self.options.max_turns}) have passed")
->>>>>>> 3bd0a156
-            self.game_trace.append(f"")
-            self.game_trace.append("Final board configuration:")
-            self.game_trace.append(self.to_string())
-            return Player.Defender
-
-    def move_candidates(self) -> Iterable[CoordPair]:
-        """Generate valid move candidates for the next player."""
-        move = CoordPair()
-
-        player_units = self.player_units(self.next_player);
-        for (src, _) in player_units:
-            move.src = src
-            for dst in src.iter_adjacent():
-                move.dst = dst
-                if self.is_valid_move(move):
-                    yield move.clone()
-            move.dst = src
-            yield move.clone()
-
-    def random_move(self, no_self_destruct: bool = False) -> Tuple[int, CoordPair | None, float]:
-        """Returns a random move."""
-        move_candidates = list(self.move_candidates())
-        if no_self_destruct:
-            move_candidates = [move for move in move_candidates if move.src != move.dst]
-        random.shuffle(move_candidates)
-        if len(move_candidates) > 0:
-            return (0, move_candidates[0], 1)
-        else:
-            return (0, None, 0)
-
-    def suggest_move(self) -> CoordPair | None:
-        """Suggest the next move using minimax alpha beta."""
-        start_time = datetime.now()
-        move = self.get_best_move()
-        elapsed_seconds = (datetime.now() - start_time).total_seconds()
-        self.stats.total_seconds += elapsed_seconds
-        total_evals = sum(self.stats.evaluations_per_depth.values())
-
-        if self.stats.total_seconds > 0:
-            self.game_trace.append(f"Cumulative evals: {total_evals}")
-            self.game_trace.append(f"Cumulative evals per depth: ")
-            for k in sorted(self.stats.evaluations_per_depth.keys()):
-                self.game_trace.append(f"{k}:{self.stats.evaluations_per_depth[k]} ")
-            self.game_trace.append(f"Cumulative evals % by depth: ")
-            for k in sorted(self.stats.evaluations_per_depth.keys()):
-<<<<<<< HEAD
-                percentage_per_depth = self.stats.evaluations_per_depth[k]/total_evals * 100
-=======
-                percentage_per_depth = self.stats.evaluations_per_depth[k] / total_evals * 100
->>>>>>> 3bd0a156
-                self.game_trace.append(f"{k}:{percentage_per_depth}% ")
-        self.game_trace.append(f"Elapsed time: {elapsed_seconds:0.1f}s")
-        return move
-    
-    def get_best_move(self) -> CoordPair | None:
-        """
-        Suggests the next move using minimax alpha-beta pruning.
-        Returns the best move as a CoordPair object, or None if no valid moves are available.
-        """
-        start_time = datetime.now()
-        isMaximizingPlayer = self.next_player == Player.Attacker
-        isMinimizingPlayer = not isMaximizingPlayer
-        best_move = None
-        best_score = MIN_HEURISTIC_SCORE if isMaximizingPlayer else MAX_HEURISTIC_SCORE
-       
-        children_sum = 0
-        self.stats.node_count += 1
-        for move in self.move_candidates():
-            children_sum += 1
-            new_state = self.clone()
-            new_state.perform_move(move)
-            score = self.minimax(new_state, self.options.max_depth, isMinimizingPlayer, MIN_HEURISTIC_SCORE, MAX_HEURISTIC_SCORE, start_time)
-            if isMaximizingPlayer and score > best_score:
-                best_score = score
-                best_move = move
-            elif not isMaximizingPlayer and score < best_score:
-                best_score = score
-                best_move = move
-        self.stats.children_sum += children_sum
-        elapsed_seconds = (datetime.now() - start_time).total_seconds()
-        self.game_trace.append(f"time it took to find the best move: {elapsed_seconds} seconds")
-        self.game_trace.append(f"heuristic score: {best_score}")
-        self.game_trace.append(f"average branching factor: {self.stats.children_sum/self.stats.node_count}")
-
-        return best_move
-    
-    def get_heuristic_value(self) -> int:
-            """
-            Returns the heuristic value of the current game state based on the selected heuristic option.
-            """
-            if self.options.heuristic == 0:
-                return self.heuristic_e0()
-            elif self.options.heuristic == 1:
-                return self.heuristic_e1()
-            elif self.options.heuristic == 2:
-                return self.heuristic_e2()
-            else:
-                raise ValueError(f"Invalid heuristic option: {self.options.heuristic}")
-
-    def minimax(self, state : Game, depth : int, maximizing_player : bool, alpha : int, beta : int, time : datetime):
-        """
-        Implementation of the minimax algorithm with alpha-beta pruning.
-
-        Args:
-            state (Game): The current game state.
-            depth (int): The current depth of the search tree.
-            maximizing_player (bool): True if the current player is the attacker, False otherwise.
-            alpha (int): The alpha value for alpha-beta pruning.
-            beta (int): The beta value for alpha-beta pruning.
-            time (datetime): The start time of the search.
-
-        Returns:
-            int: The heuristic value of the best move found by the algorithm.
-        """
-        elapsed_seconds = (datetime.now() - time).total_seconds()
-        if elapsed_seconds >= self.options.max_time - 0.2:
-            currentDepth = self.options.max_depth - (depth)
-            self.stats.evaluations_per_depth[currentDepth] = self.stats.evaluations_per_depth[currentDepth] + 1 if currentDepth in self.stats.evaluations_per_depth else 1
-            return self.get_heuristic_value()
-
-        if depth == 0 or state.is_finished():
-            currentDepth = self.options.max_depth - (depth)
-            self.stats.evaluations_per_depth[currentDepth] = self.stats.evaluations_per_depth[currentDepth] + 1 if currentDepth in self.stats.evaluations_per_depth else 1
-            return state.get_heuristic_value()
-       
-        playerTurn = Player.Attacker if maximizing_player else Player.Defender
-
-        if maximizing_player:
-            best_value = MIN_HEURISTIC_SCORE
-            self.stats.node_count += 1
-            children_sum = 0
-
-            for move in state.move_candidates():
-                children_sum
-                new_state = state.clone()
-                new_state.next_player = playerTurn
-                new_state.perform_move(move)
-                value = self.minimax(new_state, depth - 1, False, alpha, beta, time)
-                currentDepth = self.options.max_depth - (depth)
-                self.stats.evaluations_per_depth[currentDepth] = self.stats.evaluations_per_depth[currentDepth] + 1 if currentDepth in self.stats.evaluations_per_depth else 1
-                best_value = max(best_value, value)
-                if not self.options.disable_alpha_beta:
-                    alpha = max(alpha, best_value)
-                    if beta <= alpha:
-                        break  # Alpha-beta pruning
-            self.stats.children_sum += children_sum
-            return best_value
-        else:
-            best_value = MAX_HEURISTIC_SCORE
-            self.stats.node_count += 1
-            children_sum = 0
-
-            for move in  state.move_candidates():
-                children_sum += 1
-                new_state = state.clone()
-                new_state.next_player = playerTurn
-                new_state.perform_move(move)
-                value = self.minimax(new_state, depth - 1, True, alpha, beta, time)
-                currentDepth = self.options.max_depth - (depth)
-                self.stats.evaluations_per_depth[currentDepth] = self.stats.evaluations_per_depth[currentDepth] + 1 if currentDepth in self.stats.evaluations_per_depth else 1
-                best_value = min(best_value, value)
-                if not self.options.disable_alpha_beta:
-                    beta = min(beta, best_value)
-                    if beta <= alpha:
-                        break  # Alpha-beta pruning
-            self.stats.children_sum += children_sum
-            return best_value
-        
-    def heuristic_e0(self):
-        """Calculates the heuristic value for e0.
-
-        The heuristic value for e0 is calculated as follows:
-        e0 = (3VP1 + 3TP1 + 3FP1 + 3PP1 + 9999AIP1) − (3VP2 + 3TP2 + 3FP2 + 3PP2 + 9999AIP2)
-
-        where VP is the value of a Program, TP is the value of a Tech, FP is the value of a Firewall,
-        PP is the value of a Virus, and AI is the value of an AI. The weights for each unit type are
-        defined in the unit_weights dictionary.
-
-        Returns:
-            The heuristic value for e0 as an integer.
-        """
-        # Weights for each unit type
-        unit_weights = {
-            "Program": 3,
-            "Firewall": 3,
-            "Tech": 3,
-            "Virus": 3,
-            "AI": 9999
-        }
-
-        # Initialize player scores
-        p1_score = 0
-        p2_score = 0
-
-        # Extract units from the board and put them in units list
-        units = [cell for row in self.board for cell in row if cell is not None]
-
-        # Calculate scores based on unit types and weights
-        for unit in units:
-            weight = unit_weights[unit.type.name]
-            if unit.player == Player.Attacker:  # Attacker represents player 1 (P1)
-                p1_score += weight
-            else:  # Defender represents player 2 (P2)
-                p2_score += weight
-
-        # The heuristic value for e0
-        e0 = p1_score - p2_score
-
-        return e0
-    
-    def heuristic_e1(self):
-        """ Calculates the heuristic value for e1. """
-        # weights for our heuristic components
-        w1, w2, w3, w4, w5 = 1000, 3, -5, 20, 99999999999999
-
-        # Unit-specific weights for board control factor
-        unit_weights = {
-            "Program": 1,
-            "Firewall": 1,
-            "Tech": 3,
-            "Virus": 3,
-            "AI": 100
-        }
-
-        player = self.next_player
-
-        # Extract units and their positions from the board
-        units_with_positions = [(cell, (x, y)) for x, row in enumerate(self.board) for y, cell in enumerate(row) if
-                                cell is not None]
-
-        # Get the health and position of our AI and the opponent's AI
-        our_ai = next((unit for unit in units_with_positions if unit[0].type == "AI" and unit[0].player == player),
-                      None)
-        opponent_ai = next((unit for unit in units_with_positions if unit[0].type == "AI" and unit[0].player != player),
-                           None)
-
-        our_ai_health = our_ai[0].health if our_ai else 0
-        opponent_ai_health = opponent_ai[0].health if opponent_ai else 0
-        our_ai_position = our_ai[1] if our_ai else None
-        opponent_ai_position = opponent_ai[1] if opponent_ai else None
-
-        # [w1] AI Health Factor
-        # Shows the difference in health between current player's AI and the opponent's AI.
-        h_ai = our_ai_health - opponent_ai_health
-
-        # [w2] Board Control Factor with adjusted unit weights
-        # Evaluates the overall strength and presence of current player's units versus the opponent's on the board.
-        our_units_value = sum(
-            unit_weights[unit.type.name] * unit.health for unit, _ in units_with_positions if unit.player == player)
-        opponent_units_value = sum(
-            unit_weights[unit.type.name] * unit.health for unit, _ in units_with_positions if unit.player != player)
-        h_control = our_units_value - opponent_units_value
-
-        # [w3] Virus(es) near AI Factor
-        # Penalizes based on the number of enemy Virus units adjacent to our AI, emphasizing immediate threats.
-        our_ai_positions = [pos for unit, pos in units_with_positions if unit.type == "AI" and unit.player == player]
-        our_ai_position = our_ai_positions[0] if our_ai_positions else None
-        enemy_ai_position = [pos for unit, pos in units_with_positions if unit.type == "AI" and unit.player != player]
-        enemy_ai_position = enemy_ai_position[0] if enemy_ai_position else None
-
-        # Check if two board positions are adjacent to each other (horizontally or vertically).
-        def is_adjacent(pos1, pos2):
-            return abs(pos1[0] - pos2[0]) <= 1 and abs(pos1[1] - pos2[1]) <= 1
-
-        # Counts the number of enemy Virus units adjacent to current player's AI, emphasizing immediate threats.
-        bad_virus_near_ai = sum(1 for unit, pos in units_with_positions if
-                                unit.player != player and unit.type == "Virus" and our_ai_position and is_adjacent(
-                                    our_ai_position, pos))
-
-        # Counts the number of friendly Virus units adjacent to opponent's AI, emphasizing immediate adjacency.
-        good_virus_near_ai = -sum(1 for unit, pos in units_with_positions if
-                                  unit.player == player and unit.type == "Virus" and enemy_ai_position and is_adjacent(
-                                      our_ai_position, pos))
-
-        # If Player is attacker the effect is positive, if Defender it is negative
-        if player == Player.Attacker:
-            virus_near_ai = good_virus_near_ai
-        else:
-            virus_near_ai = bad_virus_near_ai
-
-        # [w4] Tech Support Factor
-        # Reward positions where a friendly Tech is near the current player's AI if its health is low
-        # Additional bonus if the Tech is near when the threat of a Virus attack is high
-        our_ai_low_health = our_ai_health <= 7
-        tech_supporting_ai = any(
-            unit.type == "Tech" and unit.player == player and is_adjacent(our_ai_position, pos) for unit, pos in
-            units_with_positions)
-
-        # Compute the tech support heuristic component using w4
-        h_tech_support = w4 if our_ai_low_health and tech_supporting_ai else 0
-
-        # Adjust the tech support heuristic component [potential threat factor] if h_threat is high
-        if virus_near_ai >= 1:
-            h_tech_support += w4
-
-        # [w5] Victory Factor
-        # Gives near infinity bonus if current player's AI is alive and opponent's AI is defeated
-        our_ai_alive = any(unit.type == "AI" and unit.player == player for unit, _ in units_with_positions)
-        opponent_ai_defeated = not any(unit.type == "AI" and unit.player != player for unit, _ in units_with_positions)
-        h_victory = w5 if our_ai_alive and opponent_ai_defeated else 0
-
-        # The heuristic value for e1
-        e1 = w1 * h_ai + w2 * h_control + w3 * virus_near_ai + h_tech_support + h_victory
-
-        return e1 if player == Player.Attacker else -e1
-        
-    def heuristic_e2(self) -> int:
-        attacker_ai = None
-        defender_ai = None
-
-        # Find the AI units for both players
-        for coord, unit in self.player_units(Player.Attacker):
-            if unit.type == UnitType.AI:
-                attacker_ai = unit
-        for coord, unit in self.player_units(Player.Defender):
-            if unit.type == UnitType.AI:
-                defender_ai = unit
-
-        if attacker_ai is None or defender_ai is None:
-            # The AI units are not on the board; the game is over
-            return MAX_HEURISTIC_SCORE if attacker_ai else -MAX_HEURISTIC_SCORE
-        
-        # Weights for each heuristic component
-        weights = {
-            "ai_healths_score": 5,
-            "moves_for_virus_to_reach_ai": 5,
-            "total_units_health": 1,
-            "end_of_game_score": 1
-        }
-
-        moves_for_virus_to_reach_ai_score = self.moves_for_virus_to_reach_ai() # Calculate the heuristic score based on the number of moves required for the Virus to reach the AI
-        ai_healths_score = self.calculate_ai_healths_score(attacker_ai, defender_ai) # Calculate the heuristic score based on the health of AI units
-        total_units_health_score = self.calculate_total_units_health_score(attacker_ai, defender_ai) # Calculate the heuristic score based on the total health of units
-        end_of_game_score = self.calculate_end_of_game_score() # Calculate the heuristic score based on the end of the game
-
-        # Combine scores with weights
-        total_score = (
-            weights["total_units_health"] * total_units_health_score + 
-            weights["moves_for_virus_to_reach_ai"] * moves_for_virus_to_reach_ai_score + 
-            weights["ai_healths_score"] * ai_healths_score + 
-            weights["end_of_game_score"] * end_of_game_score
-        )
-
-
-        return total_score
-    
-    def calculate_end_of_game_score(self) -> int:
-        # Calculate the heuristic score based on the end of the game
-        winner = self.has_winner()
-
-        if winner == Player.Attacker:
-            return MAX_HEURISTIC_SCORE
-        elif winner == Player.Defender:
-            return -MAX_HEURISTIC_SCORE
-        else:
-            return 0
-    
-    def calculate_total_units_health_score(self) -> int:
-        # Calculate the heuristic score based on the total health of units
-        attacker_health = 0
-        defender_health = 0
-
-        for coord, unit in self.player_units(Player.Attacker):
-            attacker_health += unit.health
-
-        for coord, unit in self.player_units(Player.Defender):
-            defender_health += unit.health
-        
-        score = attacker_health - defender_health
-
-        return score
-    
-    def calculate_ai_healths_score(self, attacker_ai: Unit, defender_ai: Unit) -> int:
-        # Calculate the heuristic score based on the health of AI units
-        attacker_ai_health = attacker_ai.health
-        defender_ai_health = defender_ai.health
-
-        score = attacker_ai_health - defender_ai_health
-
-        return score
-    
-    def moves_for_virus_to_reach_ai(self) -> int:
-        # Find the positions of the Virus and the defender's AI
-        virus_position = None
-        defender_ai_position = None
-        # Find the positions of the Virus and the defender's AI
-        for coord, unit in self.player_units(Player.Defender):
-            if unit.type == UnitType.Virus:
-                virus_position = coord
-            elif unit.type == UnitType.AI:
-                defender_ai_position = coord
-        # If the Virus or the AI is not on the board, return a large negative score
-        if virus_position is None:
-            return -5
-
-        # Calculate the distance between the Virus and the AI using your calculate_distance function
-        distance = self.shortest_distance(virus_position, defender_ai_position)
-
-        if distance == -1:
-            return -5
-        
-        # Calculate the score based on the number of moves required
-        score = 5 - distance
-
-        return score
-    
-    def shortest_distance(self, start, end):
-        # Define the possible movements: up, down, left, right
-        directions = [(0, 1), (0, -1), (1, 0), (-1, 0)]
-
-        rows, cols = len(self.board), len(self.board[0])
-
-        # Create a visited set to keep track of visited cells
-        visited = set()
-
-        # Create a queue for BFS
-        queue = deque([(start, 0)])
-
-        while queue:
-            (x, y), distance = queue.popleft()
-
-            if (x, y) == end:
-                return distance
-
-            for dx, dy in directions:
-                new_x, new_y = x + dx, y + dy
-
-                # Check if the new position is valid and not visited
-                if 0 <= new_x < rows and 0 <= new_y < cols and self.board[new_x][new_y] == 0 and (new_x, new_y) not in visited:
-                    queue.append(((new_x, new_y), distance + 1))
-                    visited.add((new_x, new_y))
-
-        # If the end point is not reachable, -1 to indicate unreachable
-        return -1
-    
-
-    def get_best_move(self) -> CoordPair | None:
-        """
-        Suggests the next move using minimax alpha-beta pruning.
-        Returns the best move as a CoordPair object, or None if no valid moves are available.
-        """
-        start_time = datetime.now()
-        isMaximizingPlayer = self.next_player == Player.Attacker
-        isMinimizingPlayer = not isMaximizingPlayer
-        best_move = None
-        best_score = MIN_HEURISTIC_SCORE if isMaximizingPlayer else MAX_HEURISTIC_SCORE
-
-        children_sum = 0
-        self.stats.node_count += 1
-        for move in self.move_candidates():
-            children_sum += 1
-            new_state = self.clone()
-            new_state.perform_move(move)
-            score = self.minimax(new_state, self.options.max_depth, isMinimizingPlayer, MIN_HEURISTIC_SCORE,
-                                 MAX_HEURISTIC_SCORE, start_time)
-            if isMaximizingPlayer and score > best_score:
-                best_score = score
-                best_move = move
-            elif not isMaximizingPlayer and score < best_score:
-                best_score = score
-                best_move = move
-        self.stats.children_sum += children_sum
-        elapsed_seconds = (datetime.now() - start_time).total_seconds()
-        self.game_trace.append(f"time it took to find the best move: {elapsed_seconds} seconds")
-        self.game_trace.append(f"heuristic score: {best_score}")
-        self.game_trace.append(f"average branching factor: {self.stats.children_sum / self.stats.node_count}")
-
-        return best_move
-
-    def get_heuristic_value(self) -> int:
-        """
-        Returns the heuristic value of the current game state based on the selected heuristic option.
-        """
-        if self.options.heuristic == 0:
-            return self.heuristic_e0()
-        elif self.options.heuristic == 1:
-            return self.heuristic_e1()
-        elif self.options.heuristic == 2:
-            return self.heuristic_e2()
-        else:
-            raise ValueError(f"Invalid heuristic option: {self.options.heuristic}")
-
-    def minimax(self, state: Game, depth: int, maximizing_player: bool, alpha: int, beta: int, time: datetime):
-        """
-        Implementation of the minimax algorithm with alpha-beta pruning.
-
-        Args:
-            state (Game): The current game state.
-            depth (int): The current depth of the search tree.
-            maximizing_player (bool): True if the current player is the attacker, False otherwise.
-            alpha (int): The alpha value for alpha-beta pruning.
-            beta (int): The beta value for alpha-beta pruning.
-            time (datetime): The start time of the search.
-
-        Returns:
-            int: The heuristic value of the best move found by the algorithm.
-        """
-        elapsed_seconds = (datetime.now() - time).total_seconds()
-        if elapsed_seconds >= self.options.max_time - 0.2:
-            currentDepth = self.options.max_depth - (depth)
-            self.stats.evaluations_per_depth[currentDepth] = self.stats.evaluations_per_depth[
-                                                                 currentDepth] + 1 if currentDepth in self.stats.evaluations_per_depth else 1
-            return self.get_heuristic_value()
-
-        if depth == 0 or state.is_finished():
-            currentDepth = self.options.max_depth - (depth)
-            self.stats.evaluations_per_depth[currentDepth] = self.stats.evaluations_per_depth[
-                                                                 currentDepth] + 1 if currentDepth in self.stats.evaluations_per_depth else 1
-            return state.get_heuristic_value()
-
-        playerTurn = Player.Attacker if maximizing_player else Player.Defender
-
-        if maximizing_player:
-            best_value = MIN_HEURISTIC_SCORE
-            self.stats.node_count += 1
-            children_sum = 0
-
-            for move in state.move_candidates():
-                children_sum
-                new_state = state.clone()
-                new_state.next_player = playerTurn
-                new_state.perform_move(move)
-                value = self.minimax(new_state, depth - 1, False, alpha, beta, time)
-                currentDepth = self.options.max_depth - (depth)
-                self.stats.evaluations_per_depth[currentDepth] = self.stats.evaluations_per_depth[
-                                                                     currentDepth] + 1 if currentDepth in self.stats.evaluations_per_depth else 1
-                best_value = max(best_value, value)
-                if not self.options.disable_alpha_beta:
-                    alpha = max(alpha, best_value)
-                    if beta <= alpha:
-                        break  # Alpha-beta pruning
-            self.stats.children_sum += children_sum
-            return best_value
-        else:
-            best_value = MAX_HEURISTIC_SCORE
-            self.stats.node_count += 1
-            children_sum = 0
-
-            for move in state.move_candidates():
-                children_sum += 1
-                new_state = state.clone()
-                new_state.next_player = playerTurn
-                new_state.perform_move(move)
-                value = self.minimax(new_state, depth - 1, True, alpha, beta, time)
-                currentDepth = self.options.max_depth - (depth)
-                self.stats.evaluations_per_depth[currentDepth] = self.stats.evaluations_per_depth[
-                                                                     currentDepth] + 1 if currentDepth in self.stats.evaluations_per_depth else 1
-                best_value = min(best_value, value)
-                if not self.options.disable_alpha_beta:
-                    beta = min(beta, best_value)
-                    if beta <= alpha:
-                        break  # Alpha-beta pruning
-            self.stats.children_sum += children_sum
-            return best_value
-
-    def heuristic_e0(self):
-        """Calculates the heuristic value for e0.
-
-        The heuristic value for e0 is calculated as follows:
-        e0 = (3VP1 + 3TP1 + 3FP1 + 3PP1 + 9999AIP1) − (3VP2 + 3TP2 + 3FP2 + 3PP2 + 9999AIP2)
-
-        where VP is the value of a Program, TP is the value of a Tech, FP is the value of a Firewall,
-        PP is the value of a Virus, and AI is the value of an AI. The weights for each unit type are
-        defined in the unit_weights dictionary.
-
-        Returns:
-            The heuristic value for e0 as an integer.
-        """
-        # Weights for each unit type
-        unit_weights = {
-            "Program": 3,
-            "Firewall": 3,
-            "Tech": 3,
-            "Virus": 3,
-            "AI": 9999
-        }
-
-        # Initialize player scores
-        p1_score = 0
-        p2_score = 0
-
-        # Extract units from the board and put them in units list
-        units = [cell for row in self.board for cell in row if cell is not None]
-
-        # Calculate scores based on unit types and weights
-        for unit in units:
-            weight = unit_weights[unit.type.name]
-            if unit.player == Player.Attacker:  # Attacker represents player 1 (P1)
-                p1_score += weight
-            else:  # Defender represents player 2 (P2)
-                p2_score += weight
-
-        # The heuristic value for e0
-        e0 = p1_score - p2_score
-
-        return e0
-
-    def heuristic_e1(self):
-        """ Calculates the heuristic value for e1. """
-        # weights for our heuristic components
-        w1, w2, w3, w4, w5 = 1000, 3, -5, 20, 99999999999999
-
-        # Unit-specific weights for board control factor
-        unit_weights = {
-            "Program": 1,
-            "Firewall": 1,
-            "Tech": 3,
-            "Virus": 3,
-            "AI": 100
-        }
-
-        player = self.next_player
-
-        # Extract units and their positions from the board
-        units_with_positions = [(cell, (x, y)) for x, row in enumerate(self.board) for y, cell in enumerate(row) if
-                                cell is not None]
-
-        # Get the health and position of our AI and the opponent's AI
-        our_ai = next((unit for unit in units_with_positions if unit[0].type == "AI" and unit[0].player == player),
-                      None)
-        opponent_ai = next((unit for unit in units_with_positions if unit[0].type == "AI" and unit[0].player != player),
-                           None)
-
-        our_ai_health = our_ai[0].health if our_ai else 0
-        opponent_ai_health = opponent_ai[0].health if opponent_ai else 0
-        our_ai_position = our_ai[1] if our_ai else None
-        opponent_ai_position = opponent_ai[1] if opponent_ai else None
-
-        # [w1] AI Health Factor
-        # Shows the difference in health between current player's AI and the opponent's AI.
-        h_ai = our_ai_health - opponent_ai_health
-
-        # [w2] Board Control Factor with adjusted unit weights
-        # Evaluates the overall strength and presence of current player's units versus the opponent's on the board.
-        our_units_value = sum(
-            unit_weights[unit.type.name] * unit.health for unit, _ in units_with_positions if unit.player == player)
-        opponent_units_value = sum(
-            unit_weights[unit.type.name] * unit.health for unit, _ in units_with_positions if unit.player != player)
-        h_control = our_units_value - opponent_units_value
-
-        # [w3] Virus(es) near AI Factor
-        # Penalizes based on the number of enemy Virus units adjacent to our AI, emphasizing immediate threats.
-        our_ai_positions = [pos for unit, pos in units_with_positions if unit.type == "AI" and unit.player == player]
-        our_ai_position = our_ai_positions[0] if our_ai_positions else None
-        enemy_ai_position = [pos for unit, pos in units_with_positions if unit.type == "AI" and unit.player != player]
-        enemy_ai_position = enemy_ai_position[0] if enemy_ai_position else None
-
-        # Check if two board positions are adjacent to each other (horizontally or vertically).
-        def is_adjacent(pos1, pos2):
-            return abs(pos1[0] - pos2[0]) <= 1 and abs(pos1[1] - pos2[1]) <= 1
-
-        # Counts the number of enemy Virus units adjacent to current player's AI, emphasizing immediate threats.
-        bad_virus_near_ai = sum(1 for unit, pos in units_with_positions if
-                                unit.player != player and unit.type == "Virus" and our_ai_position and is_adjacent(
-                                    our_ai_position, pos))
-
-        # Counts the number of friendly Virus units adjacent to opponent's AI, emphasizing immediate adjacency.
-        good_virus_near_ai = -sum(1 for unit, pos in units_with_positions if
-                                  unit.player == player and unit.type == "Virus" and enemy_ai_position and is_adjacent(
-                                      our_ai_position, pos))
-
-        # If Player is attacker the effect is positive, if Defender it is negative
-        if player == Player.Attacker:
-            virus_near_ai = good_virus_near_ai
-        else:
-            virus_near_ai = bad_virus_near_ai
-
-        # [w4] Tech Support Factor
-        # Reward positions where a friendly Tech is near the current player's AI if its health is low
-        # Additional bonus if the Tech is near when the threat of a Virus attack is high
-        our_ai_low_health = our_ai_health <= 7
-        tech_supporting_ai = any(
-            unit.type == "Tech" and unit.player == player and is_adjacent(our_ai_position, pos) for unit, pos in
-            units_with_positions)
-
-        # Compute the tech support heuristic component using w4
-        h_tech_support = w4 if our_ai_low_health and tech_supporting_ai else 0
-
-        # Adjust the tech support heuristic component [potential threat factor] if h_threat is high
-        if virus_near_ai >= 1:
-            h_tech_support += w4
-
-        # [w5] Victory Factor
-        # Gives near infinity bonus if current player's AI is alive and opponent's AI is defeated
-        our_ai_alive = any(unit.type == "AI" and unit.player == player for unit, _ in units_with_positions)
-        opponent_ai_defeated = not any(unit.type == "AI" and unit.player != player for unit, _ in units_with_positions)
-        h_victory = w5 if our_ai_alive and opponent_ai_defeated else 0
-
-        # The heuristic value for e1
-        e1 = w1 * h_ai + w2 * h_control + w3 * virus_near_ai + h_tech_support + h_victory
-
-        return e1 if player == Player.Attacker else -e1
-
-    def heuristic_e2(self) -> int:
-        attacker_ai = None
-        defender_ai = None
-
-        # Find the AI units for both players
-        for coord, unit in self.player_units(Player.Attacker):
-            if unit.type == UnitType.AI:
-                attacker_ai = unit
-        for coord, unit in self.player_units(Player.Defender):
-            if unit.type == UnitType.AI:
-                defender_ai = unit
-
-        if attacker_ai is None or defender_ai is None:
-            # The AI units are not on the board; the game is over
-            return MAX_HEURISTIC_SCORE if attacker_ai else -MAX_HEURISTIC_SCORE
-
-        # Weights for each heuristic component
-        weights = {
-            "ai_healths_score": 5,
-            "moves_for_virus_to_reach_ai": 5,
-            "total_units_health": 1,
-            "end_of_game_score": 1
-        }
-
-        moves_for_virus_to_reach_ai_score = self.moves_for_virus_to_reach_ai()  # Calculate the heuristic score based on the number of moves required for the Virus to reach the AI
-        ai_healths_score = self.calculate_ai_healths_score(attacker_ai,
-                                                           defender_ai)  # Calculate the heuristic score based on the health of AI units
-        total_units_health_score = self.calculate_total_units_health_score(attacker_ai,
-                                                                           defender_ai)  # Calculate the heuristic score based on the total health of units
-        end_of_game_score = self.calculate_end_of_game_score()  # Calculate the heuristic score based on the end of the game
-
-        # Combine scores with weights
-        total_score = (
-                weights["total_units_health"] * total_units_health_score +
-                weights["moves_for_virus_to_reach_ai"] * moves_for_virus_to_reach_ai_score +
-                weights["ai_healths_score"] * ai_healths_score +
-                weights["end_of_game_score"] * end_of_game_score
-        )
-
-        return total_score
-
-    def calculate_end_of_game_score(self) -> int:
-        # Calculate the heuristic score based on the end of the game
-        winner = self.has_winner()
-
-        if winner == Player.Attacker:
-            return MAX_HEURISTIC_SCORE
-        elif winner == Player.Defender:
-            return -MAX_HEURISTIC_SCORE
-        else:
-            return 0
-
-    def calculate_total_units_health_score(self) -> int:
-        # Calculate the heuristic score based on the total health of units
-        attacker_health = 0
-        defender_health = 0
-
-        for coord, unit in self.player_units(Player.Attacker):
-            attacker_health += unit.health
-
-        for coord, unit in self.player_units(Player.Defender):
-            defender_health += unit.health
-
-        score = attacker_health - defender_health
-
-        return score
-
-    def calculate_ai_healths_score(self, attacker_ai: Unit, defender_ai: Unit) -> int:
-        # Calculate the heuristic score based on the health of AI units
-        attacker_ai_health = attacker_ai.health
-        defender_ai_health = defender_ai.health
-
-        score = attacker_ai_health - defender_ai_health
-
-        return score
-
-    def moves_for_virus_to_reach_ai(self) -> int:
-        # Find the positions of the Virus and the defender's AI
-        virus_position = None
-        defender_ai_position = None
-        # Find the positions of the Virus and the defender's AI
-        for coord, unit in self.player_units(Player.Defender):
-            if unit.type == UnitType.Virus:
-                virus_position = coord
-            elif unit.type == UnitType.AI:
-                defender_ai_position = coord
-        # If the Virus or the AI is not on the board, return a large negative score
-        if virus_position is None:
-            return -5
-
-        # Calculate the distance between the Virus and the AI using your calculate_distance function
-        distance = self.shortest_distance(virus_position, defender_ai_position)
-
-        if distance == -1:
-            return -5
-
-        # Calculate the score based on the number of moves required
-        score = 5 - distance
-
-        return score
-
-    def shortest_distance(self, start, end):
-        # Define the possible movements: up, down, left, right
-        directions = [(0, 1), (0, -1), (1, 0), (-1, 0)]
-
-        rows, cols = len(self.board), len(self.board[0])
-
-        # Create a visited set to keep track of visited cells
-        visited = set()
-
-        # Create a queue for BFS
-        queue = deque([(start, 0)])
-
-        while queue:
-            (x, y), distance = queue.popleft()
-
-            if (x, y) == end:
-                return distance
-
-            for dx, dy in directions:
-                new_x, new_y = x + dx, y + dy
-
-                # Check if the new position is valid and not visited
-                if 0 <= new_x < rows and 0 <= new_y < cols and self.board[new_x][new_y] == 0 and (
-                new_x, new_y) not in visited:
-                    queue.append(((new_x, new_y), distance + 1))
-                    visited.add((new_x, new_y))
-
-        # If the end point is not reachable, -1 to indicate unreachable
-        return -1
-
-    def post_move_to_broker(self, move: CoordPair):
-        """Send a move to the game broker."""
-        if self.options.broker is None:
-            return
-        data = {
-            "from": {"row": move.src.row, "col": move.src.col},
-            "to": {"row": move.dst.row, "col": move.dst.col},
-            "turn": self.turns_played
-        }
-        try:
-            r = requests.post(self.options.broker, json=data)
-            if r.status_code == 200 and r.json()['success'] and r.json()['data'] == data:
-                # print(f"Sent move to broker: {move}")
-                pass
-            else:
-                print(f"Broker error: status code: {r.status_code}, response: {r.json()}")
-        except Exception as error:
-            print(f"Broker error: {error}")
-
-    def get_move_from_broker(self) -> CoordPair | None:
-        """Get a move from the game broker."""
-        if self.options.broker is None:
-            return None
-        headers = {'Accept': 'application/json'}
-        try:
-            r = requests.get(self.options.broker, headers=headers)
-            if r.status_code == 200 and r.json()['success']:
-                data = r.json()['data']
-                if data is not None:
-                    if data['turn'] == self.turns_played + 1:
-                        move = CoordPair(
-                            Coord(data['from']['row'], data['from']['col']),
-                            Coord(data['to']['row'], data['to']['col'])
-                        )
-                        print(f"Got move from broker: {move}")
-                        return move
-                    else:
-                        # print("Got broker data for wrong turn.")
-                        # print(f"Wanted {self.turns_played+1}, got {data['turn']}")
-                        pass
-                else:
-                    # print("Got no data from broker")
-                    pass
-            else:
-                print(f"Broker error: status code: {r.status_code}, response: {r.json()}")
-        except Exception as error:
-            print(f"Broker error: {error}")
-        return None
-    
-    def log(self, *args):
-        """Log a message to the console."""
-        if self.debug:
-            print(*args)
-
-
-    def log(self, *args):
-        """Log a message to the console."""
-        if self.debug:
-            print(*args)
-
-
-##############################################################################################################
-
-def main():
-    # Prompt for inputs
-    default_max_turns = input("Enter the max number of turns: ")
-    default_max_depth = input("Enter the max depth: ")
-    default_max_time = input("Enter the max time [in seconds]: ")
-    default_heuristic = input("Enter the heuristic number [0|1|2]: ")
-    default_alpha_beta_num = input("Is alpha beta on or off? [on=1|off=0]: ")
-    default_game_type = input("Enter the game type [auto|attacker|defender|manual]: ")
-    default_broker = input("Enter broker command: ")
-
-    # Convert inputs to appropriate types
-    default_max_turns = int(default_max_turns)
-    default_max_depth = int(default_max_depth)
-    default_heuristic = int(default_heuristic)
-    default_max_time = float(default_max_time)
-    default_alpha_beta_num = int(default_alpha_beta_num)
-
-    if default_alpha_beta_num == 0:
-        default_alpha_beta = False
-    else:
-        default_alpha_beta = True
-
-    if default_broker == "no" or "No":
-        default_broker = None
-    else:
-        default_broker = default_broker
-
-    # parse command line arguments
-    parser = argparse.ArgumentParser(
-        prog='ai_wargame',
-        formatter_class=argparse.ArgumentDefaultsHelpFormatter)
-<<<<<<< HEAD
-    parser.add_argument('--max_depth', type=int, help='maximum search depth')
-    parser.add_argument('--max_time', type=float, help='maximum search time')
-    parser.add_argument('--max_turns', type=float, help='maximum number of turn for a game')
-    parser.add_argument('--game_type', type=str, default="manual", help='game type: auto|attacker|defender|manual')
-    parser.add_argument('--disable_alpha_beta', type=bool, default=False, help='disable alpha beta pruning')
-    parser.add_argument('--heuristic', type=int, help='heuristic function: e0|e1|e2')
-    parser.add_argument('--broker', type=str, help='play via a game broker')
-    args = parser.parse_args()
-
-    # Construct the file name
-    b_value = str(args.disable_alpha_beta).lower() if not args.disable_alpha_beta else 'true'
-=======
-    parser.add_argument('--max_depth', type=int, default=default_max_depth, help='maximum search depth')
-    parser.add_argument('--disable_alpha_beta', type=bool, default=default_alpha_beta,
-                        help='disable alpha beta pruning')
-    parser.add_argument('--heuristic', type=int, default=default_heuristic, help='heuristic function: e0|e1|e2')
-    # parser.add_argument('--broker', type=str, help='play via a game broker')
-    parser.add_argument('--broker', type=str, default=default_broker, help='play via a game broker')
-    parser.add_argument('--max_time', type=float, default=default_max_time, help='maximum search time')
-    parser.add_argument('--max_turns', type=float, default=default_max_turns, help='maximum number of turns for a game')
-    parser.add_argument('--game_type', type=str, default=default_game_type,
-                        help='game type: auto|attacker|defender|manual')
-
-    args = parser.parse_args()
-
-    # Construct the file name
-    b_value = str(args.disable_alpha_beta).lower() if not not args.disable_alpha_beta else 'true'
->>>>>>> 3bd0a156
-    t_value = str(args.max_time) if args.max_time else 'off'
-    m_value = str(args.max_turns) if args.max_turns else '100'
-
-    file_name = f"gameTrace-{b_value}-{t_value}-{m_value}.txt"
-
-    # parse the game type
-    if args.game_type == "attacker":
-        game_type = GameType.AttackerVsComp
-    elif args.game_type == "defender":
-        game_type = GameType.CompVsDefender
-    elif args.game_type == "manual":
-        game_type = GameType.AttackerVsDefender
-<<<<<<< HEAD
-    elif args.game_type == "computer":
-=======
-    elif args.game_type == "auto":
->>>>>>> 3bd0a156
-        game_type = GameType.CompVsComp
-    else:
-        game_type = GameType.AttackerVsDefender
-
-    # set up game options
-    options = Options(game_type=game_type)
-
-    # override class defaults via command line options
-    if args.max_depth is not None:
-        options.max_depth = args.max_depth
-    if args.max_time is not None:
-        options.max_time = args.max_time
-    if args.broker is not None:
-        options.broker = args.broker
-    if args.max_turns is not None:
-        options.max_turns = args.max_turns
-    if args.disable_alpha_beta:
-        options.disable_alpha_beta = True
-    if args.heuristic is not None:
-        options.heuristic = args.heuristic
-
-    # create a new game
-    game = Game(options=options)
-
-    # the main game loop
-    while True:
-        print()
-        print(game)
-        winner = game.has_winner()
-        if winner is not None:
-            print(f"{winner.name} wins!\nGame Over!!")
-            break
-        if game.options.game_type == GameType.AttackerVsDefender:
-            game.human_turn()
-        elif game.options.game_type == GameType.AttackerVsComp and game.next_player == Player.Attacker:
-            game.human_turn()
-        elif game.options.game_type == GameType.CompVsDefender and game.next_player == Player.Defender:
-            game.human_turn()
-        else:
-            player = game.next_player
-            move = game.computer_turn()
-            if move is not None:
-                game.post_move_to_broker(move)
-            else:
-                print("Computer doesn't know what to do!!!")
-                exit(1)
-    game.write_game_trace_to_file(file_name)
-
-
-##############################################################################################################
-
-if __name__ == '__main__':
+from __future__ import annotations
+import argparse
+from ast import List
+import copy
+from datetime import datetime
+from enum import Enum
+from dataclasses import dataclass, field
+from time import sleep
+from typing import Tuple, Iterable, ClassVar, Union
+import random
+import requests
+from collections import deque
+
+# maximum and minimum values for our heuristic scores (usually represents an end of game condition)
+MAX_HEURISTIC_SCORE = 2000000000
+MIN_HEURISTIC_SCORE = -2000000000
+
+
+class UnitType(Enum):
+    """Every unit type."""
+    AI = 0
+    Tech = 1
+    Virus = 2
+    Program = 3
+    Firewall = 4
+
+
+class Player(Enum):
+    """The 2 players."""
+    Attacker = 0
+    Defender = 1
+
+    def next(self) -> Player:
+        """The next (other) player."""
+        if self is Player.Attacker:
+            return Player.Defender
+        else:
+            return Player.Attacker
+
+
+class GameType(Enum):
+    AttackerVsDefender = 0
+    AttackerVsComp = 1
+    CompVsDefender = 2
+    CompVsComp = 3
+
+
+##############################################################################################################
+
+@dataclass(slots=True)
+class Unit:
+    player: Player = Player.Attacker
+    type: UnitType = UnitType.Program
+    health: int = 9
+    # class variable: damage table for units (based on the unit type constants in order)
+    damage_table: ClassVar[list[list[int]]] = [
+        [3, 3, 3, 3, 1],  # AI
+        [1, 1, 6, 1, 1],  # Tech
+        [9, 6, 1, 6, 1],  # Virus
+        [3, 3, 3, 3, 1],  # Program
+        [1, 1, 1, 1, 1],  # Firewall
+    ]
+    # class variable: repair table for units (based on the unit type constants in order)
+    repair_table: ClassVar[list[list[int]]] = [
+        [0, 1, 1, 0, 0],  # AI
+        [3, 0, 0, 3, 3],  # Tech
+        [0, 0, 0, 0, 0],  # Virus
+        [0, 0, 0, 0, 0],  # Program
+        [0, 0, 0, 0, 0],  # Firewall
+    ]
+
+    def is_alive(self) -> bool:
+        """Are we alive ?"""
+        return self.health > 0
+
+    def mod_health(self, health_delta: int):
+        """Modify this unit's health by delta amount."""
+        self.health += health_delta
+        if self.health < 0:
+            self.health = 0
+        elif self.health > 9:
+            self.health = 9
+
+    def to_string(self) -> str:
+        """Text representation of this unit."""
+        p = self.player.name.lower()[0]
+        t = self.type.name.upper()[0]
+        return f"{p}{t}{self.health}"
+
+    def __str__(self) -> str:
+        """Text representation of this unit."""
+        return self.to_string()
+
+    def damage_amount(self, target: Unit) -> int:
+        """How much can this unit damage another unit."""
+        amount = self.damage_table[self.type.value][target.type.value]
+        if target.health - amount < 0:
+            return target.health
+        return amount
+
+    def repair_amount(self, target: Unit) -> int:
+        """How much can this unit repair another unit."""
+        amount = self.repair_table[self.type.value][target.type.value]
+        if target.health + amount > 9:
+            return 9 - target.health
+        return amount
+
+
+##############################################################################################################
+
+@dataclass(slots=True)
+class Coord:
+    """Representation of a game cell coordinate (row, col)."""
+    row: int = 0
+    col: int = 0
+
+    def col_string(self) -> str:
+        """Text representation of this Coord's column."""
+        coord_char = '?'
+        if self.col < 16:
+            coord_char = "0123456789abcdef"[self.col]
+        return str(coord_char)
+
+    def row_string(self) -> str:
+        """Text representation of this Coord's row."""
+        coord_char = '?'
+        if self.row < 26:
+            coord_char = "ABCDEFGHIJKLMNOPQRSTUVWXYZ"[self.row]
+        return str(coord_char)
+
+    def to_string(self) -> str:
+        """Text representation of this Coord."""
+        return self.row_string() + self.col_string()
+
+    def __str__(self) -> str:
+        """Text representation of this Coord."""
+        return self.to_string()
+
+    def clone(self) -> Coord:
+        """Clone a Coord."""
+        return copy.copy(self)
+
+    def iter_range(self, dist: int) -> Iterable[Coord]:
+        """Iterates over Coords inside a rectangle centered on our Coord."""
+        for row in range(self.row - dist, self.row + 1 + dist):
+            for col in range(self.col - dist, self.col + 1 + dist):
+                yield Coord(row, col)
+
+    def iter_adjacent(self) -> Iterable[Coord]:
+        """Iterates over adjacent Coords."""
+        yield Coord(self.row - 1, self.col)
+        yield Coord(self.row, self.col - 1)
+        yield Coord(self.row + 1, self.col)
+        yield Coord(self.row, self.col + 1)
+
+    @classmethod
+    def from_string(cls, s: str) -> Coord | None:
+        """Create a Coord from a string. ex: D2."""
+        s = s.strip()
+        for sep in " ,.:;-_":
+            s = s.replace(sep, "")
+        if (len(s) == 2):
+            coord = Coord()
+            coord.row = "ABCDEFGHIJKLMNOPQRSTUVWXYZ".find(s[0:1].upper())
+            coord.col = "0123456789abcdef".find(s[1:2].lower())
+            return coord
+        else:
+            return None
+
+
+##############################################################################################################
+
+@dataclass(slots=True)
+class CoordPair:
+    """Representation of a game move or a rectangular area via 2 Coords."""
+    src: Coord = field(default_factory=Coord)
+    dst: Coord = field(default_factory=Coord)
+
+    def to_string(self) -> str:
+        """Text representation of a CoordPair."""
+        return self.src.to_string() + " " + self.dst.to_string()
+
+    def __str__(self) -> str:
+        """Text representation of a CoordPair."""
+        return self.to_string()
+
+    def clone(self) -> CoordPair:
+        """Clones a CoordPair."""
+        return copy.copy(self)
+
+    def iter_rectangle(self) -> Iterable[Coord]:
+        """Iterates over cells of a rectangular area."""
+        for row in range(self.src.row, self.dst.row + 1):
+            for col in range(self.src.col, self.dst.col + 1):
+                yield Coord(row, col)
+
+    @classmethod
+    def from_quad(cls, row0: int, col0: int, row1: int, col1: int) -> CoordPair:
+        """Create a CoordPair from 4 integers."""
+        return CoordPair(Coord(row0, col0), Coord(row1, col1))
+
+    @classmethod
+    def from_dim(cls, dim: int) -> CoordPair:
+        """Create a CoordPair based on a dim-sized rectangle."""
+        return CoordPair(Coord(0, 0), Coord(dim - 1, dim - 1))
+
+    @classmethod
+    def from_string(cls, s: str) -> CoordPair | None:
+        """Create a CoordPair from a string. ex: A3 B2"""
+        s = s.strip()
+        for sep in " ,.:;-_":
+            s = s.replace(sep, "")
+        if (len(s) == 4):
+            coords = CoordPair()
+            coords.src.row = "ABCDEFGHIJKLMNOPQRSTUVWXYZ".find(s[0:1].upper())
+            coords.src.col = "0123456789abcdef".find(s[1:2].lower())
+            coords.dst.row = "ABCDEFGHIJKLMNOPQRSTUVWXYZ".find(s[2:3].upper())
+            coords.dst.col = "0123456789abcdef".find(s[3:4].lower())
+            return coords
+        else:
+            return None
+
+
+##############################################################################################################
+
+@dataclass(slots=True)
+class Options:
+    """Representation of the game options."""
+    dim: int = 5
+    max_depth: int | None = 3
+    min_depth: int | None = 2
+    max_time: float | None = 5.0
+    game_type: GameType = GameType.AttackerVsDefender
+    game_type: GameType = GameType.AttackerVsComp
+    game_type: GameType = GameType.CompVsDefender
+    game_type: GameType = GameType.CompVsComp
+    alpha_beta: bool = True
+    max_turns: int | None = 2
+    randomize_moves: bool = True
+    broker: str | None = None
+    disable_alpha_beta: bool = False
+    heuristic: int | None = 1
+
+
+##############################################################################################################
+
+@dataclass(slots=True)
+class Stats:
+    """Representation of the global game statistics."""
+    evaluations_per_depth: dict[int, int] = field(default_factory=dict)
+    total_seconds: float = 0.0
+    node_count: int = 0
+    children_sum: int = 0
+
+
+##############################################################################################################
+
+@dataclass(slots=True)
+class Game:
+    """Representation of the game state."""
+    debug: bool = False
+    board: list[list[Unit | None]] = field(default_factory=list)
+    next_player: Player = Player.Attacker
+    turns_played: int = 0
+    options: Options = field(default_factory=Options)
+    stats: Stats = field(default_factory=Stats)
+    _attacker_has_ai: bool = True
+    _defender_has_ai: bool = True
+    game_trace: List[str] = field(default_factory=list)  # New attribute to store game events
+
+    def __post_init__(self):
+        """Automatically called after class init to set up the default board state."""
+        dim = self.options.dim
+        self.board = [[None for _ in range(dim)] for _ in range(dim)]
+        md = dim - 1
+        self.set(Coord(0, 0), Unit(player=Player.Defender, type=UnitType.AI))
+        self.set(Coord(1, 0), Unit(player=Player.Defender, type=UnitType.Tech))
+        self.set(Coord(0, 1), Unit(player=Player.Defender, type=UnitType.Tech))
+        self.set(Coord(2, 0), Unit(player=Player.Defender, type=UnitType.Firewall))
+        self.set(Coord(0, 2), Unit(player=Player.Defender, type=UnitType.Firewall))
+        self.set(Coord(1, 1), Unit(player=Player.Defender, type=UnitType.Program))
+        self.set(Coord(md, md), Unit(player=Player.Attacker, type=UnitType.AI))
+        self.set(Coord(md - 1, md), Unit(player=Player.Attacker, type=UnitType.Virus))
+        self.set(Coord(md, md - 1), Unit(player=Player.Attacker, type=UnitType.Virus))
+        self.set(Coord(md - 2, md), Unit(player=Player.Attacker, type=UnitType.Program))
+        self.set(Coord(md, md - 2), Unit(player=Player.Attacker, type=UnitType.Program))
+        self.set(Coord(md - 1, md - 1), Unit(player=Player.Attacker, type=UnitType.Firewall))
+
+        # Record the initial game parameters and board configuration
+        self.game_trace.append(
+            f"timeout: {self.options.max_time} seconds")
+        self.game_trace.append(f"max number of turns: {self.options.max_turns}")
+        self.game_trace.append(f"alpha-beta: {'on' if self.options.alpha_beta else 'off'}")
+        self.game_trace.append(
+            f"Attacker: {self.game_player_one_type()} & Defender: {self.game_player_two_type()}")
+        self.game_trace.append("Initial board configuration:")
+        self.game_trace.append(self.to_string())
+
+    def game_player_one_type(self) -> str:
+        """Returns the type of player one."""
+        return "Human" if self.options.game_type == GameType.AttackerVsDefender or self.options.game_type == GameType.AttackerVsComp else "Computer"
+
+    def game_player_two_type(self) -> str:
+        """Returns the type of player two."""
+        return "Human" if self.options.game_type == GameType.AttackerVsDefender or self.options.game_type == GameType.CompVsDefender else "Computer"
+
+    def clone(self) -> Game:
+        """Make a new copy of a game for minimax recursion.
+
+        Shallow copy of everything except the board (options and stats are shared).
+        """
+        new = copy.deepcopy(self)
+        new.stats = copy.deepcopy(self.stats)
+        new.board = copy.deepcopy(self.board)
+        return new
+
+    def is_empty(self, coord: Coord) -> bool:
+        """Check if contents of a board cell of the game at Coord is empty (must be valid coord)."""
+        return self.board[coord.row][coord.col] is None
+
+    def get(self, coord: Coord) -> Unit | None:
+        """Get contents of a board cell of the game at Coord."""
+        if self.is_valid_coord(coord):
+            return self.board[coord.row][coord.col]
+        else:
+            return None
+
+    def set(self, coord: Coord, unit: Unit | None):
+        """Set contents of a board cell of the game at Coord."""
+        if self.is_valid_coord(coord):
+            self.board[coord.row][coord.col] = unit
+
+    def remove_dead(self, coord: Coord):
+        """Remove unit at Coord if dead."""
+        unit = self.get(coord)
+        if unit is not None and not unit.is_alive():
+            self.set(coord, None)
+            if unit.type == UnitType.AI:
+                if unit.player == Player.Attacker:
+                    self._attacker_has_ai = False
+                else:
+                    self._defender_has_ai = False
+
+    def mod_health(self, coord: Coord, health_delta: int):
+        """Modify health of unit at Coord (positive or negative delta)."""
+        target = self.get(coord)
+        if target is not None:
+            target.mod_health(health_delta)
+            self.remove_dead(coord)
+
+    def is_valid_move(self, mv: CoordPair) -> bool:
+        dst = mv.dst
+        src = mv.src
+        # If coords are out of bound, move is not valid
+        if not self.is_valid_coord(src) or not self.is_valid_coord(dst):
+            return False
+
+        unit = self.get(src)
+        # If there is no friendly unit on the source square, move is not valid
+        if unit is None or unit.player != self.next_player:
+            return False
+
+        if self.is_self_destruct_move(src, dst):
+            return True
+
+        isValid = (
+                self.is_dst_valid_square(unit, src, dst) and  # Is the destination square a valid square to move to
+                self.is_moving_unit_allowed_to_move(unit, src,
+                                                    dst) and  # Is the unit allowed to move to the destination square
+                self.can_dst_unit_be_targeted(unit, dst)  # Can the unit on the destination square be targeted
+        )
+
+        if not isValid:
+            self.log(f"Move is not valid: {mv.to_string()}")
+
+        return isValid
+
+    def is_self_destruct_move(self, src: Coord, dst: Coord) -> bool:
+        return src.row == dst.row and src.col == dst.col
+
+    def is_dst_valid_square(self, unit: Unit, src: Coord, dst: Coord) -> bool:
+        if self.is_unit_tech_or_virus(unit):  # Virus and tech can move in all directions
+            sameCol = (src.col == dst.col);
+            sameRow = (src.row == dst.row);
+
+            oneSquareUp = src.row == dst.row + 1 and sameCol;
+            oneSquareDown = (src.row + 1 == dst.row) and sameCol;
+            oneSquareLeft = (dst.col == src.col + 1) and sameRow;
+            oneSquareRight = (src.col == dst.col + 1) and sameRow;
+
+            up = oneSquareUp and sameCol
+            down = oneSquareDown and sameCol
+            left = oneSquareLeft and sameRow
+            right = oneSquareRight and sameRow
+
+            return up or down or left or right
+
+        player = unit.player
+        if player == Player.Attacker:
+
+            # If source is an attacker, then it can only move up or left
+            if (src.row == dst.row + 1 and src.col == dst.col) or \
+                    (src.col == dst.col + 1 and src.row == dst.row):
+                return True
+            return False
+        else:
+            # If source is a defender, then it can only move down or right
+            if (src.row + 1 == dst.row and src.col == dst.col) or \
+                    (dst.col == src.col + 1 and src.row == dst.row):
+                return True
+        return False
+
+    def is_moving_unit_allowed_to_move(self, unit: Unit, src: Coord, dst: Coord) -> bool:
+        if self.is_unit_tech_or_virus(unit):  # Tech or virus can't be engaged in combat
+            return True
+
+        dst_unit = self.get(dst)
+        if dst_unit is not None:
+            return True  # If there's a unit on the destination square, can target
+        adjacent_units: List[Union[Unit, None]] = self.get_adjacent_units(src, dst)
+
+        for au in adjacent_units:
+            if au is not None and au.player != unit.player:
+                return False
+
+        return True
+
+    def can_dst_unit_be_targeted(self, unit: Unit, dst: Coord) -> bool:
+
+        target_unit: Unit = self.board[dst.row][dst.col]
+        if target_unit is None:
+            return True  # No unit, no repair, move is valid
+
+        if unit.player != target_unit.player:
+            return True  # can always attack if target unit is opponent
+        if target_unit.health == 9:  # max health doesn't allow repairing
+            return False
+
+        return unit.repair_amount(target_unit) > 0  # Move is valid if unit is allowed to repair target
+
+    def is_unit_tech_or_virus(self, unit: Unit) -> bool:
+        return unit.type == UnitType.Virus or unit.type == UnitType.Tech
+
+    def get_adjacent_units(self, src: Coord, dst: Coord) -> List(Unit | None):
+        topCoord = Coord(src.row - 1, src.col)
+        bottomCoord = Coord(src.row + 1, src.col)
+        rightCoord = Coord(src.row, src.col + 1)
+        leftCoord = Coord(src.row, src.col - 1)
+
+        top = self.board[src.row - 1][src.col] if self.is_valid_coord(topCoord) and topCoord != dst else None
+        bottom = self.board[src.row + 1][src.col] if self.is_valid_coord(bottomCoord) and bottomCoord != dst else None
+        right = self.board[src.row][src.col + 1] if self.is_valid_coord(rightCoord) and rightCoord != dst else None
+        left = self.board[src.row][src.col - 1] if self.is_valid_coord(leftCoord) and leftCoord != dst else None
+
+        return [left, right, bottom, top]
+
+    def apply_self_destruct_damage(self, coords):
+        # Get the self-destruct damage from the moving unit
+        moving_unit = self.get(coords.src)
+        self_destruct_damage = moving_unit.health
+
+        # Get the coordinates for all the pieces surrounding the moving unit
+        x, y = coords.src.row, coords.src.col
+        adjacent_coords = [
+            (x - 1, y), (x + 1, y), (x, y - 1), (x, y + 1),
+            (x - 1, y - 1), (x - 1, y + 1), (x + 1, y - 1), (x + 1, y + 1)
+        ]
+
+        # Reduce the health of surrounding units by 2
+        for i, j in adjacent_coords:
+            if self.is_valid_coord(Coord(i, j)):
+                target_unit = self.board[i][j]
+                if target_unit:
+                    target_unit.mod_health(-2)
+                    if not target_unit.is_alive():
+                        self.set(Coord(i, j), None)
+
+        # Remove the self-destructing unit from the board
+        moving_unit.mod_health(-moving_unit.health)
+        self.remove_dead(coords.src)
+
+    def perform_move(self, coords: CoordPair) -> Tuple[bool, str]:
+        ...
+        if self.is_valid_move(coords):
+            self.game_trace.append(f"")
+            self.game_trace.append(f"turn #{self.turns_played + 1}")
+            self.game_trace.append(f"{self.next_player.name}")
+            self.game_trace.append(f"move from {coords.src.to_string()} to {coords.dst.to_string()}")
+
+            moving_unit = self.get(coords.src)
+            target_unit = self.get(coords.dst)
+
+            self.log(f"Moving unit: {moving_unit}")  # Debug print
+            self.log(f"Target unit: {target_unit}")  # Debug print
+
+            # If the source and destination are the same (self-destruct)
+            if coords.src == coords.dst:
+                self.apply_self_destruct_damage(coords)
+            # If there's a unit at the destination
+            elif target_unit:
+                # If it's an opponent's unit, apply damage to both units
+                if target_unit.player != moving_unit.player:
+                    damage = moving_unit.damage_amount(target_unit)
+
+                    self.log(f"Calculated damage: {damage}")  # Debug print
+
+                    # Reduce health of the target unit
+                    self.log(f"Target unit health before: {target_unit.health}")  # Debug print
+                    self.mod_health(coords.dst, -damage)
+                    self.log(f"Target unit health after: {target_unit.health}")  # Debug print
+
+                    # Reduce health of the attacking unit
+                    self.log(f"Moving unit health before: {moving_unit.health}")  # Debug print
+                    self.mod_health(coords.src, -damage)
+                    self.log(f"Moving unit health after: {moving_unit.health}")  # Debug print
+
+                # If it's a friendly unit, repair if move is valid
+                else:
+                    repair = moving_unit.repair_amount(target_unit)
+                    self.log(f"Repair amount: " + str(repair))  # Debug print
+                    self.log(f"Target unit health before: {target_unit.health}")  # Debug print
+                    self.mod_health(coords.dst, +repair)
+                    self.log(f"Target unit health after: {target_unit.health}")  # Debug print
+
+            else:
+                # Move the unit to the destination if the target unit is
+                # not alive or if there's no unit at the destination
+                self.set(coords.dst, moving_unit)
+                self.set(coords.src, None)
+
+                self.game_trace.append(self.to_string())
+            return True, ""
+        return False, "invalid move"
+
+    def next_turn(self):
+        """Transitions game to the next turn."""
+        self.next_player = self.next_player.next()
+        self.turns_played += 1
+
+    def to_string(self) -> str:
+        """Pretty text representation of the game."""
+        dim = self.options.dim
+        output = ""
+        output += f"Next player: {self.next_player.name}\n"
+        output += f"Turns played: {self.turns_played}\n"
+        coord = Coord()
+        output += "\n   "
+        for col in range(dim):
+            coord.col = col
+            label = coord.col_string()
+            output += f"{label:^3} "
+        output += "\n"
+        for row in range(dim):
+            coord.row = row
+            label = coord.row_string()
+            output += f"{label}: "
+            for col in range(dim):
+                coord.col = col
+                unit = self.get(coord)
+                if unit is None:
+                    output += " .  "
+                else:
+                    output += f"{str(unit):^3} "
+            output += "\n"
+        return output
+
+    def __str__(self) -> str:
+        """Default string representation of a game."""
+        return self.to_string()
+
+    def is_valid_coord(self, coord: Coord) -> bool:
+        """Check if a Coord is valid within out board dimensions."""
+        dim = self.options.dim
+        if coord.row < 0 or coord.row >= dim or coord.col < 0 or coord.col >= dim:
+            return False
+        return True
+
+    def read_move(self) -> CoordPair:
+        """Read a move from keyboard and return as a CoordPair."""
+        while True:
+            s = input(F'Player {self.next_player.name}, enter your move: ')
+            coords = CoordPair.from_string(s)
+            if coords is not None and self.is_valid_coord(coords.src) and self.is_valid_coord(coords.dst):
+                return coords
+            else:
+                self.log('Invalid coordinates! Try again.')
+
+    def human_turn(self):
+        """Human player plays a move (or get via broker)."""
+        if self.options.broker is not None:
+            self.log("Getting next move with auto-retry from game broker...")
+            while True:
+                mv = self.get_move_from_broker()
+                if mv is not None:
+                    (success, result) = self.perform_move(mv)
+                    self.log(f"Broker {self.next_player.name}: ")
+                    self.log(result)
+                    if success:
+                        self.next_turn()
+                        break
+                sleep(0.1)
+        else:
+            while True:
+                mv = self.read_move()
+                (success, result) = self.perform_move(mv)
+                if success:
+                    self.log(f"Player {self.next_player.name}: ")
+                    self.log(result)
+                    self.next_turn()
+                    break
+                else:
+                    self.log("The move is not valid! Try again.")
+
+    def computer_turn(self) -> CoordPair | None:
+        """Computer plays a move."""
+        mv = self.suggest_move()
+        if mv is not None:
+            (success, result) = self.perform_move(mv)
+            if success:
+                self.log(f"Computer {self.next_player.name}: ")
+                self.log(result)
+                self.next_turn()
+        return mv
+
+    def player_units(self, player: Player) -> Iterable[Tuple[Coord, Unit]]:
+        """Iterates over all units belonging to a player."""
+        for coord in CoordPair.from_dim(self.options.dim).iter_rectangle():
+            unit = self.get(coord)
+            if unit is not None and unit.player == player:
+                yield (coord, unit)
+
+    def is_finished(self) -> bool:
+        # Game ends if 100 moves have been played or if any AI is destroyed
+        if self.turns_played >= self.options.max_turns:
+            self.log(f"Max number of turns ({self.options.max_turns}) has passed")
+        return self.turns_played >= self.options.max_turns or not self._attacker_has_ai or not self._defender_has_ai
+
+    def write_game_trace_to_file(self, filename: str):
+        with open(filename, 'w') as file:
+            for line in self.game_trace:
+                file.write(line + "\n")
+
+    def has_winner(self) -> Player | None:
+        """Determines if there's a winner and returns the winner."""
+        # If the game hasn't reached its end conditions yet, return None
+        if not self.is_finished():
+            return None
+
+        # Check if the attacker's AI is destroyed
+        if not self._attacker_has_ai:
+            self.game_trace.append(f"{Player.Defender.name} wins in {self.turns_played} turns")
+            self.game_trace.append(f"")
+            self.game_trace.append("Final board configuration:")
+            self.game_trace.append(self.to_string())
+            return Player.Defender
+        # Check if the defender's AI is destroyed
+        elif not self._defender_has_ai:
+            self.game_trace.append(f"{Player.Attacker.name} wins in {self.turns_played} turns")
+            self.game_trace.append(f"")
+            self.game_trace.append("Final board configuration:")
+            self.game_trace.append(self.to_string())
+            return Player.Attacker
+        # If neither AI is destroyed and 10 turns have been played, the defender wins
+        else:
+            self.game_trace.append(
+                f"{Player.Defender.name} wins because max turns ({self.options.max_turns}) have passed")
+            self.game_trace.append(f"")
+            self.game_trace.append("Final board configuration:")
+            self.game_trace.append(self.to_string())
+            return Player.Defender
+
+    def move_candidates(self) -> Iterable[CoordPair]:
+        """Generate valid move candidates for the next player."""
+        move = CoordPair()
+
+        player_units = self.player_units(self.next_player);
+        for (src, _) in player_units:
+            move.src = src
+            for dst in src.iter_adjacent():
+                move.dst = dst
+                if self.is_valid_move(move):
+                    yield move.clone()
+            move.dst = src
+            yield move.clone()
+
+    def random_move(self, no_self_destruct: bool = False) -> Tuple[int, CoordPair | None, float]:
+        """Returns a random move."""
+        move_candidates = list(self.move_candidates())
+        if no_self_destruct:
+            move_candidates = [move for move in move_candidates if move.src != move.dst]
+        random.shuffle(move_candidates)
+        if len(move_candidates) > 0:
+            return (0, move_candidates[0], 1)
+        else:
+            return (0, None, 0)
+
+    def suggest_move(self) -> CoordPair | None:
+        """Suggest the next move using minimax alpha beta."""
+        start_time = datetime.now()
+        move = self.get_best_move()
+        elapsed_seconds = (datetime.now() - start_time).total_seconds()
+        self.stats.total_seconds += elapsed_seconds
+        total_evals = sum(self.stats.evaluations_per_depth.values())
+
+        if self.stats.total_seconds > 0:
+            self.game_trace.append(f"Cumulative evals: {total_evals}")
+            self.game_trace.append(f"Cumulative evals per depth: ")
+            for k in sorted(self.stats.evaluations_per_depth.keys()):
+                self.game_trace.append(f"{k}:{self.stats.evaluations_per_depth[k]} ")
+            self.game_trace.append(f"Cumulative evals % by depth: ")
+            for k in sorted(self.stats.evaluations_per_depth.keys()):
+                percentage_per_depth = self.stats.evaluations_per_depth[k] / total_evals * 100
+                self.game_trace.append(f"{k}:{percentage_per_depth}% ")
+        self.game_trace.append(f"Elapsed time: {elapsed_seconds:0.1f}s")
+        return move
+
+    def get_best_move(self) -> CoordPair | None:
+        """
+        Suggests the next move using minimax alpha-beta pruning.
+        Returns the best move as a CoordPair object, or None if no valid moves are available.
+        """
+        start_time = datetime.now()
+        isMaximizingPlayer = self.next_player == Player.Attacker
+        isMinimizingPlayer = not isMaximizingPlayer
+        best_move = None
+        best_score = MIN_HEURISTIC_SCORE if isMaximizingPlayer else MAX_HEURISTIC_SCORE
+
+        children_sum = 0
+        self.stats.node_count += 1
+        for move in self.move_candidates():
+            children_sum += 1
+            new_state = self.clone()
+            new_state.perform_move(move)
+            score = self.minimax(new_state, self.options.max_depth, isMinimizingPlayer, MIN_HEURISTIC_SCORE,
+                                 MAX_HEURISTIC_SCORE, start_time)
+            if isMaximizingPlayer and score > best_score:
+                best_score = score
+                best_move = move
+            elif not isMaximizingPlayer and score < best_score:
+                best_score = score
+                best_move = move
+        self.stats.children_sum += children_sum
+        elapsed_seconds = (datetime.now() - start_time).total_seconds()
+        self.game_trace.append(f"time it took to find the best move: {elapsed_seconds} seconds")
+        self.game_trace.append(f"heuristic score: {best_score}")
+        self.game_trace.append(f"average branching factor: {self.stats.children_sum / self.stats.node_count}")
+
+        return best_move
+
+    def get_heuristic_value(self) -> int:
+        """
+        Returns the heuristic value of the current game state based on the selected heuristic option.
+        """
+        if self.options.heuristic == 0:
+            return self.heuristic_e0()
+        elif self.options.heuristic == 1:
+            return self.heuristic_e1()
+        elif self.options.heuristic == 2:
+            return self.heuristic_e2()
+        else:
+            raise ValueError(f"Invalid heuristic option: {self.options.heuristic}")
+
+    def minimax(self, state: Game, depth: int, maximizing_player: bool, alpha: int, beta: int, time: datetime):
+        """
+        Implementation of the minimax algorithm with alpha-beta pruning.
+
+        Args:
+            state (Game): The current game state.
+            depth (int): The current depth of the search tree.
+            maximizing_player (bool): True if the current player is the attacker, False otherwise.
+            alpha (int): The alpha value for alpha-beta pruning.
+            beta (int): The beta value for alpha-beta pruning.
+            time (datetime): The start time of the search.
+
+        Returns:
+            int: The heuristic value of the best move found by the algorithm.
+        """
+        elapsed_seconds = (datetime.now() - time).total_seconds()
+        if elapsed_seconds >= self.options.max_time - 0.2:
+            currentDepth = self.options.max_depth - (depth)
+            self.stats.evaluations_per_depth[currentDepth] = self.stats.evaluations_per_depth[
+                                                                 currentDepth] + 1 if currentDepth in self.stats.evaluations_per_depth else 1
+            return self.get_heuristic_value()
+
+        if depth == 0 or state.is_finished():
+            currentDepth = self.options.max_depth - (depth)
+            self.stats.evaluations_per_depth[currentDepth] = self.stats.evaluations_per_depth[
+                                                                 currentDepth] + 1 if currentDepth in self.stats.evaluations_per_depth else 1
+            return state.get_heuristic_value()
+
+        playerTurn = Player.Attacker if maximizing_player else Player.Defender
+
+        if maximizing_player:
+            best_value = MIN_HEURISTIC_SCORE
+            self.stats.node_count += 1
+            children_sum = 0
+
+            for move in state.move_candidates():
+                children_sum
+                new_state = state.clone()
+                new_state.next_player = playerTurn
+                new_state.perform_move(move)
+                value = self.minimax(new_state, depth - 1, False, alpha, beta, time)
+                currentDepth = self.options.max_depth - (depth)
+                self.stats.evaluations_per_depth[currentDepth] = self.stats.evaluations_per_depth[
+                                                                     currentDepth] + 1 if currentDepth in self.stats.evaluations_per_depth else 1
+                best_value = max(best_value, value)
+                if not self.options.disable_alpha_beta:
+                    alpha = max(alpha, best_value)
+                    if beta <= alpha:
+                        break  # Alpha-beta pruning
+            self.stats.children_sum += children_sum
+            return best_value
+        else:
+            best_value = MAX_HEURISTIC_SCORE
+            self.stats.node_count += 1
+            children_sum = 0
+
+            for move in state.move_candidates():
+                children_sum += 1
+                new_state = state.clone()
+                new_state.next_player = playerTurn
+                new_state.perform_move(move)
+                value = self.minimax(new_state, depth - 1, True, alpha, beta, time)
+                currentDepth = self.options.max_depth - (depth)
+                self.stats.evaluations_per_depth[currentDepth] = self.stats.evaluations_per_depth[
+                                                                     currentDepth] + 1 if currentDepth in self.stats.evaluations_per_depth else 1
+                best_value = min(best_value, value)
+                if not self.options.disable_alpha_beta:
+                    beta = min(beta, best_value)
+                    if beta <= alpha:
+                        break  # Alpha-beta pruning
+            self.stats.children_sum += children_sum
+            return best_value
+
+    def heuristic_e0(self):
+        """Calculates the heuristic value for e0.
+
+        The heuristic value for e0 is calculated as follows:
+        e0 = (3VP1 + 3TP1 + 3FP1 + 3PP1 + 9999AIP1) − (3VP2 + 3TP2 + 3FP2 + 3PP2 + 9999AIP2)
+
+        where VP is the value of a Program, TP is the value of a Tech, FP is the value of a Firewall,
+        PP is the value of a Virus, and AI is the value of an AI. The weights for each unit type are
+        defined in the unit_weights dictionary.
+
+        Returns:
+            The heuristic value for e0 as an integer.
+        """
+        # Weights for each unit type
+        unit_weights = {
+            "Program": 3,
+            "Firewall": 3,
+            "Tech": 3,
+            "Virus": 3,
+            "AI": 9999
+        }
+
+        # Initialize player scores
+        p1_score = 0
+        p2_score = 0
+
+        # Extract units from the board and put them in units list
+        units = [cell for row in self.board for cell in row if cell is not None]
+
+        # Calculate scores based on unit types and weights
+        for unit in units:
+            weight = unit_weights[unit.type.name]
+            if unit.player == Player.Attacker:  # Attacker represents player 1 (P1)
+                p1_score += weight
+            else:  # Defender represents player 2 (P2)
+                p2_score += weight
+
+        # The heuristic value for e0
+        e0 = p1_score - p2_score
+
+        return e0
+
+    def heuristic_e1(self):
+        """ Calculates the heuristic value for e1. """
+        # weights for our heuristic components
+        w1, w2, w3, w4, w5 = 1000, 3, -5, 20, 99999999999999
+
+        # Unit-specific weights for board control factor
+        unit_weights = {
+            "Program": 1,
+            "Firewall": 1,
+            "Tech": 3,
+            "Virus": 3,
+            "AI": 100
+        }
+
+        player = self.next_player
+
+        # Extract units and their positions from the board
+        units_with_positions = [(cell, (x, y)) for x, row in enumerate(self.board) for y, cell in enumerate(row) if
+                                cell is not None]
+
+        # Get the health and position of our AI and the opponent's AI
+        our_ai = next((unit for unit in units_with_positions if unit[0].type == "AI" and unit[0].player == player),
+                      None)
+        opponent_ai = next((unit for unit in units_with_positions if unit[0].type == "AI" and unit[0].player != player),
+                           None)
+
+        our_ai_health = our_ai[0].health if our_ai else 0
+        opponent_ai_health = opponent_ai[0].health if opponent_ai else 0
+        our_ai_position = our_ai[1] if our_ai else None
+        opponent_ai_position = opponent_ai[1] if opponent_ai else None
+
+        # [w1] AI Health Factor
+        # Shows the difference in health between current player's AI and the opponent's AI.
+        h_ai = our_ai_health - opponent_ai_health
+
+        # [w2] Board Control Factor with adjusted unit weights
+        # Evaluates the overall strength and presence of current player's units versus the opponent's on the board.
+        our_units_value = sum(
+            unit_weights[unit.type.name] * unit.health for unit, _ in units_with_positions if unit.player == player)
+        opponent_units_value = sum(
+            unit_weights[unit.type.name] * unit.health for unit, _ in units_with_positions if unit.player != player)
+        h_control = our_units_value - opponent_units_value
+
+        # [w3] Virus(es) near AI Factor
+        # Penalizes based on the number of enemy Virus units adjacent to our AI, emphasizing immediate threats.
+        our_ai_positions = [pos for unit, pos in units_with_positions if unit.type == "AI" and unit.player == player]
+        our_ai_position = our_ai_positions[0] if our_ai_positions else None
+        enemy_ai_position = [pos for unit, pos in units_with_positions if unit.type == "AI" and unit.player != player]
+        enemy_ai_position = enemy_ai_position[0] if enemy_ai_position else None
+
+        # Check if two board positions are adjacent to each other (horizontally or vertically).
+        def is_adjacent(pos1, pos2):
+            return abs(pos1[0] - pos2[0]) <= 1 and abs(pos1[1] - pos2[1]) <= 1
+
+        # Counts the number of enemy Virus units adjacent to current player's AI, emphasizing immediate threats.
+        bad_virus_near_ai = sum(1 for unit, pos in units_with_positions if
+                                unit.player != player and unit.type == "Virus" and our_ai_position and is_adjacent(
+                                    our_ai_position, pos))
+
+        # Counts the number of friendly Virus units adjacent to opponent's AI, emphasizing immediate adjacency.
+        good_virus_near_ai = -sum(1 for unit, pos in units_with_positions if
+                                  unit.player == player and unit.type == "Virus" and enemy_ai_position and is_adjacent(
+                                      our_ai_position, pos))
+
+        # If Player is attacker the effect is positive, if Defender it is negative
+        if player == Player.Attacker:
+            virus_near_ai = good_virus_near_ai
+        else:
+            virus_near_ai = bad_virus_near_ai
+
+        # [w4] Tech Support Factor
+        # Reward positions where a friendly Tech is near the current player's AI if its health is low
+        # Additional bonus if the Tech is near when the threat of a Virus attack is high
+        our_ai_low_health = our_ai_health <= 7
+        tech_supporting_ai = any(
+            unit.type == "Tech" and unit.player == player and is_adjacent(our_ai_position, pos) for unit, pos in
+            units_with_positions)
+
+        # Compute the tech support heuristic component using w4
+        h_tech_support = w4 if our_ai_low_health and tech_supporting_ai else 0
+
+        # Adjust the tech support heuristic component [potential threat factor] if h_threat is high
+        if virus_near_ai >= 1:
+            h_tech_support += w4
+
+        # [w5] Victory Factor
+        # Gives near infinity bonus if current player's AI is alive and opponent's AI is defeated
+        our_ai_alive = any(unit.type == "AI" and unit.player == player for unit, _ in units_with_positions)
+        opponent_ai_defeated = not any(unit.type == "AI" and unit.player != player for unit, _ in units_with_positions)
+        h_victory = w5 if our_ai_alive and opponent_ai_defeated else 0
+
+        # The heuristic value for e1
+        e1 = w1 * h_ai + w2 * h_control + w3 * virus_near_ai + h_tech_support + h_victory
+
+        return e1 if player == Player.Attacker else -e1
+
+    def heuristic_e2(self) -> int:
+        attacker_ai = None
+        defender_ai = None
+
+        # Find the AI units for both players
+        for coord, unit in self.player_units(Player.Attacker):
+            if unit.type == UnitType.AI:
+                attacker_ai = unit
+        for coord, unit in self.player_units(Player.Defender):
+            if unit.type == UnitType.AI:
+                defender_ai = unit
+
+        if attacker_ai is None or defender_ai is None:
+            # The AI units are not on the board; the game is over
+            return MAX_HEURISTIC_SCORE if attacker_ai else -MAX_HEURISTIC_SCORE
+
+        # Weights for each heuristic component
+        weights = {
+            "ai_healths_score": 5,
+            "moves_for_virus_to_reach_ai": 5,
+            "total_units_health": 1,
+            "end_of_game_score": 1
+        }
+
+        moves_for_virus_to_reach_ai_score = self.moves_for_virus_to_reach_ai()  # Calculate the heuristic score based on the number of moves required for the Virus to reach the AI
+        ai_healths_score = self.calculate_ai_healths_score(attacker_ai,
+                                                           defender_ai)  # Calculate the heuristic score based on the health of AI units
+        total_units_health_score = self.calculate_total_units_health_score(attacker_ai,
+                                                                           defender_ai)  # Calculate the heuristic score based on the total health of units
+        end_of_game_score = self.calculate_end_of_game_score()  # Calculate the heuristic score based on the end of the game
+
+        # Combine scores with weights
+        total_score = (
+                weights["total_units_health"] * total_units_health_score +
+                weights["moves_for_virus_to_reach_ai"] * moves_for_virus_to_reach_ai_score +
+                weights["ai_healths_score"] * ai_healths_score +
+                weights["end_of_game_score"] * end_of_game_score
+        )
+
+        return total_score
+
+    def calculate_end_of_game_score(self) -> int:
+        # Calculate the heuristic score based on the end of the game
+        winner = self.has_winner()
+
+        if winner == Player.Attacker:
+            return MAX_HEURISTIC_SCORE
+        elif winner == Player.Defender:
+            return -MAX_HEURISTIC_SCORE
+        else:
+            return 0
+
+    def calculate_total_units_health_score(self) -> int:
+        # Calculate the heuristic score based on the total health of units
+        attacker_health = 0
+        defender_health = 0
+
+        for coord, unit in self.player_units(Player.Attacker):
+            attacker_health += unit.health
+
+        for coord, unit in self.player_units(Player.Defender):
+            defender_health += unit.health
+
+        score = attacker_health - defender_health
+
+        return score
+
+    def calculate_ai_healths_score(self, attacker_ai: Unit, defender_ai: Unit) -> int:
+        # Calculate the heuristic score based on the health of AI units
+        attacker_ai_health = attacker_ai.health
+        defender_ai_health = defender_ai.health
+
+        score = attacker_ai_health - defender_ai_health
+
+        return score
+
+    def moves_for_virus_to_reach_ai(self) -> int:
+        # Find the positions of the Virus and the defender's AI
+        virus_position = None
+        defender_ai_position = None
+        # Find the positions of the Virus and the defender's AI
+        for coord, unit in self.player_units(Player.Defender):
+            if unit.type == UnitType.Virus:
+                virus_position = coord
+            elif unit.type == UnitType.AI:
+                defender_ai_position = coord
+        # If the Virus or the AI is not on the board, return a large negative score
+        if virus_position is None:
+            return -5
+
+        # Calculate the distance between the Virus and the AI using your calculate_distance function
+        distance = self.shortest_distance(virus_position, defender_ai_position)
+
+        if distance == -1:
+            return -5
+
+        # Calculate the score based on the number of moves required
+        score = 5 - distance
+
+        return score
+
+    def shortest_distance(self, start, end):
+        # Define the possible movements: up, down, left, right
+        directions = [(0, 1), (0, -1), (1, 0), (-1, 0)]
+
+        rows, cols = len(self.board), len(self.board[0])
+
+        # Create a visited set to keep track of visited cells
+        visited = set()
+
+        # Create a queue for BFS
+        queue = deque([(start, 0)])
+
+        while queue:
+            (x, y), distance = queue.popleft()
+
+            if (x, y) == end:
+                return distance
+
+            for dx, dy in directions:
+                new_x, new_y = x + dx, y + dy
+
+                # Check if the new position is valid and not visited
+                if 0 <= new_x < rows and 0 <= new_y < cols and self.board[new_x][new_y] == 0 and (
+                new_x, new_y) not in visited:
+                    queue.append(((new_x, new_y), distance + 1))
+                    visited.add((new_x, new_y))
+
+        # If the end point is not reachable, -1 to indicate unreachable
+        return -1
+
+    def post_move_to_broker(self, move: CoordPair):
+        """Send a move to the game broker."""
+        if self.options.broker is None:
+            return
+        data = {
+            "from": {"row": move.src.row, "col": move.src.col},
+            "to": {"row": move.dst.row, "col": move.dst.col},
+            "turn": self.turns_played
+        }
+        try:
+            r = requests.post(self.options.broker, json=data)
+            if r.status_code == 200 and r.json()['success'] and r.json()['data'] == data:
+                # print(f"Sent move to broker: {move}")
+                pass
+            else:
+                print(f"Broker error: status code: {r.status_code}, response: {r.json()}")
+        except Exception as error:
+            print(f"Broker error: {error}")
+
+    def get_move_from_broker(self) -> CoordPair | None:
+        """Get a move from the game broker."""
+        if self.options.broker is None:
+            return None
+        headers = {'Accept': 'application/json'}
+        try:
+            r = requests.get(self.options.broker, headers=headers)
+            if r.status_code == 200 and r.json()['success']:
+                data = r.json()['data']
+                if data is not None:
+                    if data['turn'] == self.turns_played + 1:
+                        move = CoordPair(
+                            Coord(data['from']['row'], data['from']['col']),
+                            Coord(data['to']['row'], data['to']['col'])
+                        )
+                        print(f"Got move from broker: {move}")
+                        return move
+                    else:
+                        # print("Got broker data for wrong turn.")
+                        # print(f"Wanted {self.turns_played+1}, got {data['turn']}")
+                        pass
+                else:
+                    # print("Got no data from broker")
+                    pass
+            else:
+                print(f"Broker error: status code: {r.status_code}, response: {r.json()}")
+        except Exception as error:
+            print(f"Broker error: {error}")
+        return None
+
+    def log(self, *args):
+        """Log a message to the console."""
+        if self.debug:
+            print(*args)
+
+
+##############################################################################################################
+
+def main():
+    # Prompt for inputs
+    default_max_turns = input("Enter the max number of turns: ")
+    default_max_depth = input("Enter the max depth: ")
+    default_max_time = input("Enter the max time [in seconds]: ")
+    default_heuristic = input("Enter the heuristic number [0|1|2]: ")
+    default_alpha_beta_num = input("Is alpha beta on or off? [on=1|off=0]: ")
+    default_game_type = input("Enter the game type [auto|attacker|defender|manual]: ")
+    default_broker = input("Enter broker command: ")
+
+    # Convert inputs to appropriate types
+    default_max_turns = int(default_max_turns)
+    default_max_depth = int(default_max_depth)
+    default_heuristic = int(default_heuristic)
+    default_max_time = float(default_max_time)
+    default_alpha_beta_num = int(default_alpha_beta_num)
+
+    if default_alpha_beta_num == 0:
+        default_alpha_beta = False
+    else:
+        default_alpha_beta = True
+
+    if default_broker == "no" or "No":
+        default_broker = None
+    else:
+        default_broker = default_broker
+
+    # parse command line arguments
+    parser = argparse.ArgumentParser(
+        prog='ai_wargame',
+        formatter_class=argparse.ArgumentDefaultsHelpFormatter)
+    parser.add_argument('--max_depth', type=int, default=default_max_depth, help='maximum search depth')
+    parser.add_argument('--disable_alpha_beta', type=bool, default=default_alpha_beta,
+                        help='disable alpha beta pruning')
+    parser.add_argument('--heuristic', type=int, default=default_heuristic, help='heuristic function: e0|e1|e2')
+    # parser.add_argument('--broker', type=str, help='play via a game broker')
+    parser.add_argument('--broker', type=str, default=default_broker, help='play via a game broker')
+    parser.add_argument('--max_time', type=float, default=default_max_time, help='maximum search time')
+    parser.add_argument('--max_turns', type=float, default=default_max_turns, help='maximum number of turns for a game')
+    parser.add_argument('--game_type', type=str, default=default_game_type,
+                        help='game type: auto|attacker|defender|manual')
+
+    args = parser.parse_args()
+
+    # Construct the file name
+    b_value = str(args.disable_alpha_beta).lower() if not not args.disable_alpha_beta else 'true'
+    t_value = str(args.max_time) if args.max_time else 'off'
+    m_value = str(args.max_turns) if args.max_turns else '100'
+
+    file_name = f"gameTrace-{b_value}-{t_value}-{m_value}.txt"
+
+    # parse the game type
+    if args.game_type == "attacker":
+        game_type = GameType.AttackerVsComp
+    elif args.game_type == "defender":
+        game_type = GameType.CompVsDefender
+    elif args.game_type == "manual":
+        game_type = GameType.AttackerVsDefender
+    elif args.game_type == "auto":
+        game_type = GameType.CompVsComp
+    else:
+        game_type = GameType.AttackerVsDefender
+
+    # set up game options
+    options = Options(game_type=game_type)
+
+    # override class defaults via command line options
+    if args.max_depth is not None:
+        options.max_depth = args.max_depth
+    if args.max_time is not None:
+        options.max_time = args.max_time
+    if args.broker is not None:
+        options.broker = args.broker
+    if args.max_turns is not None:
+        options.max_turns = args.max_turns
+    if args.disable_alpha_beta:
+        options.disable_alpha_beta = True
+    if args.heuristic is not None:
+        options.heuristic = args.heuristic
+
+    # create a new game
+    game = Game(options=options)
+
+    # the main game loop
+    while True:
+        print()
+        print(game)
+        winner = game.has_winner()
+        if winner is not None:
+            print(f"{winner.name} wins!\nGame Over!!")
+            break
+        if game.options.game_type == GameType.AttackerVsDefender:
+            game.human_turn()
+        elif game.options.game_type == GameType.AttackerVsComp and game.next_player == Player.Attacker:
+            game.human_turn()
+        elif game.options.game_type == GameType.CompVsDefender and game.next_player == Player.Defender:
+            game.human_turn()
+        else:
+            player = game.next_player
+            move = game.computer_turn()
+            if move is not None:
+                game.post_move_to_broker(move)
+            else:
+                print("Computer doesn't know what to do!!!")
+                exit(1)
+    game.write_game_trace_to_file(file_name)
+
+
+##############################################################################################################
+
+if __name__ == '__main__':
     main()